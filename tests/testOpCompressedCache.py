###############################################################################
#   lazyflow: data flow based lazy parallel computation framework
#
#       Copyright (C) 2011-2014, the ilastik developers
#                                <team@ilastik.org>
#
# This program is free software; you can redistribute it and/or
# modify it under the terms of the Lesser GNU General Public License
# as published by the Free Software Foundation; either version 2.1
# of the License, or (at your option) any later version.
#
# This program is distributed in the hope that it will be useful,
# but WITHOUT ANY WARRANTY; without even the implied warranty of
# MERCHANTABILITY or FITNESS FOR A PARTICULAR PURPOSE. See the
# GNU Lesser General Public License for more details.
#
# See the files LICENSE.lgpl2 and LICENSE.lgpl3 for full text of the
# GNU Lesser General Public License version 2.1 and 3 respectively.
# This information is also available on the ilastik web site at:
#		   http://ilastik.org/license/
###############################################################################
import os
import sys
import logging
import threading
import functools
import time
import weakref
import gc
import tempfile
import shutil

import numpy
import h5py
import vigra

from lazyflow.graph import Graph
from lazyflow.operators import OpCompressedCache, OpArrayPiper
from lazyflow.utility.slicingtools import slicing2shape
from lazyflow.operators.opCache import MemInfoNode

from lazyflow.utility.testing import OpArrayPiperWithAccessCount

logger = logging.getLogger("tests.testOpCompressedCache")
cacheLogger = logging.getLogger("lazyflow.operators.opCompressedCache")

class TestOpCompressedCache( object ):
    
    def testBasic5d(self):
        logger.info("Generating sample data...")
        sampleData = numpy.indices((3, 100, 200, 150, 2), dtype=numpy.float32).sum(0)
        sampleData = sampleData.view( vigra.VigraArray )
        sampleData.axistags = vigra.defaultAxistags('txyzc')
        
        graph = Graph()
        opData = OpArrayPiper( graph=graph )
        opData.Input.setValue( sampleData )
        
        op = OpCompressedCache( parent=None, graph=graph )
        #logger.debug("Setting block shape...")
        op.BlockShape.setValue( [1, 100, 75, 50, 2] )
        op.Input.connect( opData.Output )
        
        assert op.Output.ready()
        
        slicing = numpy.s_[ 0:2, 0:100, 50:150, 75:150, 0:1 ]
        expectedData = sampleData[slicing].view(numpy.ndarray)
        
        #logger.debug("Requesting data...")
        readData = op.Output[slicing].wait()
        
        #logger.debug("Checking data...")    
        assert (readData == expectedData).all(), "Incorrect output!"

    def testBasic5d_masked(self):
        logger.info("Generating sample data...")
        sampleData = numpy.indices((3, 100, 200, 150, 2), dtype=numpy.float32).sum(0)
        sampleData = sampleData.view( numpy.ma.masked_array )
        sampleData.set_fill_value(numpy.float32(numpy.nan))
        sampleData[0] = numpy.ma.masked

        graph = Graph()
        opData = OpArrayPiper( graph=graph )
        opData.Input.meta.has_mask = True
        opData.Input.meta.axistags = vigra.defaultAxistags('txyzc')
        opData.Input.setValue( sampleData )

        op = OpCompressedCache( parent=None, graph=graph )
        #logger.debug("Setting block shape...")
        op.BlockShape.setValue( [1, 100, 75, 50, 2] )
        op.Input.connect( opData.Output )

        assert op.Output.ready()

        slicing = numpy.s_[ 0:2, 0:100, 50:150, 75:150, 0:1 ]
        expectedData = sampleData[slicing]

        #logger.debug("Requesting data...")
        readData = op.Output[slicing].wait()

        #logger.debug("Checking data...")
        assert (readData == expectedData).all() and \
               (readData.mask == expectedData.mask).all() and \
               ((readData.fill_value == expectedData.fill_value) |
                (numpy.isnan(readData.fill_value) & numpy.isnan(expectedData.fill_value))).all(),\
            "Incorrect output!"

    def testBasic3d(self):
        logger.info("Generating sample data...")
        sampleData = numpy.indices((100, 200, 150), dtype=numpy.float32).sum(0)
        sampleData = sampleData.view( vigra.VigraArray )
        sampleData.axistags = vigra.defaultAxistags('xyz')
        
        graph = Graph()
        opData = OpArrayPiper( graph=graph )
        opData.Input.setValue( sampleData )
        
        op = OpCompressedCache( parent=None, graph=graph )
        #logger.debug("Setting block shape...")
        op.BlockShape.setValue( [100, 75, 50] )
        op.Input.connect( opData.Output )
        
        assert op.Output.ready()
        
        slicing = numpy.s_[ 0:100, 50:150, 75:150 ]
        expectedData = sampleData[slicing].view(numpy.ndarray)
        
        #logger.debug("Requesting data...")
        readData = op.Output[slicing].wait()
        
        #logger.debug("Checking data...")    
        assert (readData == expectedData).all(), "Incorrect output!"

    def testBasic3d_masked(self):
        logger.info("Generating sample data...")
        sampleData = numpy.indices((100, 200, 150), dtype=numpy.float32).sum(0)
        sampleData = sampleData.view( numpy.ma.masked_array )
        sampleData.set_fill_value(numpy.float32(numpy.nan))
        sampleData[0] = numpy.ma.masked

        graph = Graph()
        opData = OpArrayPiper( graph=graph )
        opData.Input.meta.has_mask = True
        opData.Input.meta.axistags = vigra.defaultAxistags('xyz')
        opData.Input.setValue( sampleData )

        op = OpCompressedCache( parent=None, graph=graph )
        #logger.debug("Setting block shape...")
        op.BlockShape.setValue( [100, 75, 50] )
        op.Input.connect( opData.Output )

        assert op.Output.ready()

        slicing = numpy.s_[ 0:100, 50:150, 75:150 ]
        expectedData = sampleData[slicing]

        #logger.debug("Requesting data...")
        readData = op.Output[slicing].wait()

        #logger.debug("Checking data...")
        assert (readData == expectedData).all() and \
               (readData.mask == expectedData.mask).all() and \
               ((readData.fill_value == expectedData.fill_value) |
                (numpy.isnan(readData.fill_value) & numpy.isnan(expectedData.fill_value))).all(),\
            "Incorrect output!"

    def testBasic4d_txyc(self):
        logger.info("Generating sample data...")
        sampleData = numpy.indices((3, 200, 150, 2), dtype=numpy.float32).sum(0)
        sampleData = sampleData.view( vigra.VigraArray )
        sampleData.axistags = vigra.defaultAxistags('txyc')
        
        graph = Graph()
        opData = OpArrayPiper( graph=graph )
        opData.Input.setValue( sampleData )
        
        op = OpCompressedCache( parent=None, graph=graph )
        #logger.debug("Setting block shape...")
        op.BlockShape.setValue( [1, 75, 50, 2] )
        op.Input.connect( opData.Output )
        
        assert op.Output.ready()
        
        slicing = numpy.s_[ 1:3, 50:150, 75:150, 0:1 ]
        expectedData = sampleData[slicing].view(numpy.ndarray)
        
        #logger.debug("Requesting data...")
        readData = op.Output[slicing].wait()
        
        #logger.debug("Checking data...")    
        assert (readData == expectedData).all(), "Incorrect output!"

    def testBasic4d_txyc_masked(self):
        logger.info("Generating sample data...")
        sampleData = numpy.indices((3, 200, 150, 2), dtype=numpy.float32).sum(0)
        sampleData = sampleData.view( numpy.ma.masked_array )
        sampleData.set_fill_value(numpy.float32(numpy.nan))
        sampleData[0] = numpy.ma.masked

        graph = Graph()
        opData = OpArrayPiper( graph=graph )
        opData.Input.meta.has_mask = True
        opData.Input.meta.axistags = vigra.defaultAxistags('txyc')
        opData.Input.setValue( sampleData )

        op = OpCompressedCache( parent=None, graph=graph )
        #logger.debug("Setting block shape...")
        op.BlockShape.setValue( [1, 75, 50, 2] )
        op.Input.connect( opData.Output )

        assert op.Output.ready()

        slicing = numpy.s_[ 1:3, 50:150, 75:150, 0:1 ]
        expectedData = sampleData[slicing]

        #logger.debug("Requesting data...")
        readData = op.Output[slicing].wait()

        #logger.debug("Checking data...")
        assert (readData == expectedData).all() and \
               (readData.mask == expectedData.mask).all() and \
               ((readData.fill_value == expectedData.fill_value) |
                (numpy.isnan(readData.fill_value) & numpy.isnan(expectedData.fill_value))).all(),\
            "Incorrect output!"

    def testBasic2d(self):
        logger.info("Generating sample data...")
        sampleData = numpy.indices((200, 150), dtype=numpy.float32).sum(0)
        sampleData = sampleData.view( vigra.VigraArray )
        sampleData.axistags = vigra.defaultAxistags('txyc')
        
        graph = Graph()
        opData = OpArrayPiper( graph=graph )
        opData.Input.setValue( sampleData )
        
        op = OpCompressedCache( parent=None, graph=graph )
        #logger.debug("Setting block shape...")
        op.BlockShape.setValue( [75, 50] )
        op.Input.connect( opData.Output )
        
        assert op.Output.ready()
        
        slicing = numpy.s_[ 50:150, 75:150 ]
        expectedData = sampleData[slicing].view(numpy.ndarray)
        
        #logger.debug("Requesting data...")
        readData = op.Output[slicing].wait()
        
        #logger.debug("Checking data...")    
        assert (readData == expectedData).all(), "Incorrect output!"

    def testBasic2d_masked(self):
        logger.info("Generating sample data...")
        sampleData = numpy.indices((200, 150), dtype=numpy.float32).sum(0)
        sampleData = sampleData.view( numpy.ma.masked_array )
        sampleData.set_fill_value(numpy.float32(numpy.nan))
        sampleData[0] = numpy.ma.masked

        graph = Graph()
        opData = OpArrayPiper( graph=graph )
        opData.Input.meta.has_mask = True
        opData.Input.meta.axistags = vigra.defaultAxistags('txyc')
        opData.Input.setValue( sampleData )

        op = OpCompressedCache( parent=None, graph=graph )
        #logger.debug("Setting block shape...")
        op.BlockShape.setValue( [75, 50] )
        op.Input.connect( opData.Output )

        assert op.Output.ready()

        slicing = numpy.s_[ 50:150, 75:150 ]
        expectedData = sampleData[slicing]

        #logger.debug("Requesting data...")
        readData = op.Output[slicing].wait()

        #logger.debug("Checking data...")
        assert (readData == expectedData).all() and \
               (readData.mask == expectedData.mask).all() and \
               ((readData.fill_value == expectedData.fill_value) |
                (numpy.isnan(readData.fill_value) & numpy.isnan(expectedData.fill_value))).all(),\
            "Incorrect output!"

    def testBasicOneBlock(self):
        logger.info("Generating sample data...")
        sampleData = numpy.indices((3, 100, 200, 150, 2), dtype=numpy.float32).sum(0)
        sampleData = sampleData.view( vigra.VigraArray )
        sampleData.axistags = vigra.defaultAxistags('txyzc')
        
        graph = Graph()
        opData = OpArrayPiper( graph=graph )
        opData.Input.setValue( sampleData )
        
        op = OpCompressedCache( parent=None, graph=graph )
        # NO Block shape for this test.
        #op.BlockShape.setValue( [1, 100, 75, 50, 2] )
        op.Input.connect( opData.Output )
        
        assert op.Output.ready()
        
        slicing = numpy.s_[ 0:2, 0:100, 50:150, 75:150, 0:1 ]
        expectedData = sampleData[slicing].view(numpy.ndarray)
        
        #logger.debug("Requesting data...")
        readData = op.Output[slicing].wait()
        
        #logger.debug("Checking data...")    
        assert (readData == expectedData).all(), "Incorrect output!"

    def testBasicOneBlock_masked(self):
        logger.info("Generating sample data...")
        sampleData = numpy.indices((3, 100, 200, 150, 2), dtype=numpy.float32).sum(0)
        sampleData = sampleData.view( numpy.ma.masked_array )
        sampleData.set_fill_value(numpy.float32(numpy.nan))
        sampleData[0] = numpy.ma.masked

        graph = Graph()
        opData = OpArrayPiper( graph=graph )
        opData.Input.meta.has_mask = True
        opData.Input.meta.axistags = vigra.defaultAxistags('txyzc')
        opData.Input.setValue( sampleData )

        op = OpCompressedCache( parent=None, graph=graph )
        # NO Block shape for this test.
        #op.BlockShape.setValue( [1, 100, 75, 50, 2] )
        op.Input.connect( opData.Output )

        assert op.Output.ready()

        slicing = numpy.s_[ 0:2, 0:100, 50:150, 75:150, 0:1 ]
        expectedData = sampleData[slicing]

        #logger.debug("Requesting data...")
        readData = op.Output[slicing].wait()

        #logger.debug("Checking data...")
        assert (readData == expectedData).all() and \
               (readData.mask == expectedData.mask).all() and \
               ((readData.fill_value == expectedData.fill_value) |
                (numpy.isnan(readData.fill_value) & numpy.isnan(expectedData.fill_value))).all(),\
            "Incorrect output!"

    def testMultiThread(self):
        logger.info("Generating sample data...")
        sampleData = numpy.indices((3, 100, 200, 150, 2), dtype=numpy.float32).sum(0)
        sampleData = sampleData.view( vigra.VigraArray )
        sampleData.axistags = vigra.defaultAxistags('txyzc')
        
        graph = Graph()
        opData = OpArrayPiper( graph=graph )
        opData.Input.setValue( sampleData )
        
        op = OpCompressedCache( parent=None, graph=graph )
        #logger.debug("Setting block shape...")
        op.BlockShape.setValue( [1, 100, 75, 50, 2] )
        op.Input.connect( opData.Output )
        
        assert op.Output.ready()
        
        slicing = numpy.s_[ 0:2, 0:100, 50:150, 75:150, 0:1 ]
        expectedData = sampleData[slicing].view(numpy.ndarray)

        results = {}
        def readData(resultIndex):        
            results[resultIndex] = op.Output[slicing].wait()

        threads = []
        for i in range( 10 ):
            threads.append( threading.Thread( target=functools.partial( readData, i ) ) )

        for th in threads:
            th.start()

        for th in threads:
            th.join()
        
        assert len( results ) == len( threads ), "Didn't get all results."
        
        #logger.debug("Checking data...")
        for i, data in results.items():
            assert (data == expectedData).all(), "Incorrect output for index {}".format( i )

    def testMultiThread_masked(self):
        logger.info("Generating sample data...")
        sampleData = numpy.indices((3, 100, 200, 150, 2), dtype=numpy.float32).sum(0)
        sampleData = sampleData.view( numpy.ma.masked_array )
        sampleData.set_fill_value(numpy.float32(numpy.nan))
        sampleData[0] = numpy.ma.masked

        graph = Graph()
        opData = OpArrayPiper( graph=graph )
        opData.Input.meta.has_mask = True
        opData.Input.meta.axistags = vigra.defaultAxistags('txyzc')
        opData.Input.setValue( sampleData )

        op = OpCompressedCache( parent=None, graph=graph )
        #logger.debug("Setting block shape...")
        op.BlockShape.setValue( [1, 100, 75, 50, 2] )
        op.Input.connect( opData.Output )

        assert op.Output.ready()

        slicing = numpy.s_[ 0:2, 0:100, 50:150, 75:150, 0:1 ]
        expectedData = sampleData[slicing]

        results = {}
        def readData(resultIndex):
            results[resultIndex] = op.Output[slicing].wait()

        threads = []
        for i in range( 10 ):
            threads.append( threading.Thread( target=functools.partial( readData, i ) ) )

        for th in threads:
            th.start()

        for th in threads:
            th.join()

        assert len( results ) == len( threads ), "Didn't get all results."

        #logger.debug("Checking data...")
        for i, data in results.items():
            assert (data == expectedData).all() and \
                   (data.mask == expectedData.mask).all() and \
                   ((data.fill_value == expectedData.fill_value) |
                    (numpy.isnan(data.fill_value) & numpy.isnan(expectedData.fill_value))).all(),\
                "Incorrect output for index {}".format( i )

    def testSetInSlot(self):
        logger.info("Generating sample data...")
        sampleData = numpy.indices((100, 200, 150), dtype=numpy.float32).sum(0)
        sampleData = sampleData.view( vigra.VigraArray )
        sampleData.axistags = vigra.defaultAxistags('xyz')
        
        graph = Graph()
        opData = OpArrayPiper( graph=graph )
        opData.Input.setValue( sampleData )
        
        op = OpCompressedCache( parent=None, graph=graph )
        #logger.debug("Setting block shape...")
        op.BlockShape.setValue( [100, 75, 50] )
        op.Input.connect( opData.Output )
        
        assert op.Output.ready()
        
        slicing = numpy.s_[ 0:100, 0:75, 0:50 ]
        expectedData = numpy.ones( slicing2shape(slicing), dtype=int )

        # This is what we're testing.
        #logger.debug("Forcing external data...")
        op.Input[slicing] = expectedData
        
        #logger.debug("Requesting data...")
        readData = op.Output[slicing].wait()
        
        #logger.debug("Checking data...")    
        assert (readData == expectedData).all(), "Incorrect output!"

    def testSetInSlot_masked(self):
        logger.info("Generating sample data...")
        sampleData = numpy.indices((100, 200, 150), dtype=numpy.float32).sum(0)
        sampleData = sampleData.view( numpy.ma.masked_array )
        sampleData.set_fill_value(numpy.float32(numpy.nan))
        sampleData[0] = numpy.ma.masked

        graph = Graph()
        opData = OpArrayPiper( graph=graph )
        opData.Input.meta.has_mask = True
        opData.Input.meta.axistags = vigra.defaultAxistags('xyz')
        opData.Input.setValue( sampleData )

        op = OpCompressedCache( parent=None, graph=graph )
        #logger.debug("Setting block shape...")
        op.BlockShape.setValue( [100, 75, 50] )
        op.Input.connect( opData.Output )

        assert op.Output.ready()

        slicing = numpy.s_[ 0:100, 0:75, 0:50 ]
        expectedData = numpy.ma.ones( slicing2shape(slicing), dtype=int )
        sampleData.set_fill_value(numpy.float32(numpy.nan))
        expectedData[0] = numpy.ma.masked

        # This is what we're testing.
        #logger.debug("Forcing external data...")
        op.Input[slicing] = expectedData

        #logger.debug("Requesting data...")
        readData = op.Output[slicing].wait()

        #logger.debug("Checking data...")
        assert (readData == expectedData).all() and \
               (readData.mask == expectedData.mask).all() and \
               ((readData.fill_value == expectedData.fill_value) |
                (numpy.isnan(readData.fill_value) & numpy.isnan(expectedData.fill_value))).all(),\
            "Incorrect output!"

    def testReconnectWithoutRequest(self):
        vol = numpy.zeros((200, 100, 50), dtype=numpy.float32)
        vol1 = vigra.taggedView(vol, axistags='xyz')
        vol2 = vigra.taggedView(vol, axistags='zyx').withAxes(*'xyz')
        graph = Graph()

        opData1 = OpArrayPiper(graph=graph)
        opData1.Input.setValue(vol1)

        op = OpCompressedCache(graph=graph)
        op.Input.connect(opData1.Output)
        op.BlockShape.setValue((200, 100, 10))
        out = op.Output[...].wait().view(numpy.ndarray)

        assert (out == vol).all(), "Incorrect output!"

        op.BlockShape.setValue((50, 100, 10))

        # Older versions of OpCompressedCache threw an exception here because 
        #  we tried to access the cache after changing the blockshape.
        # But in the current version, we claim that's okay.
        out = op.Output[...].wait()

        assert (out == vol).all(), "Incorrect output!"

    def testReconnectWithoutRequest_masked(self):
        vol = numpy.ma.zeros((200, 100, 50), dtype=numpy.float32)
        vol.set_fill_value(numpy.float32(numpy.nan))
        vol[0] = numpy.ma.masked
        vol1 = vol
        vol2 = vol1.T
        graph = Graph()

        opData1 = OpArrayPiper(graph=graph)
        opData1.Input.meta.has_mask = True
        opData1.Input.meta.axistags = vigra.defaultAxistags('xyz')
        opData1.Input.setValue(vol1)

        op = OpCompressedCache(graph=graph)
        op.Input.connect(opData1.Output)
        op.BlockShape.setValue((200, 100, 10))
        out = op.Output[...].wait()

        assert (out == vol).all() and \
               (out.mask == vol.mask).all() and \
               ((out.fill_value == vol.fill_value) |
                (numpy.isnan(out.fill_value) & numpy.isnan(vol.fill_value))).all(),\
            "Incorrect output!"

        op.BlockShape.setValue((50, 100, 10))

        # Older versions of OpCompressedCache threw an exception here because
        #  we tried to access the cache after changing the blockshape.
        # But in the current version, we claim that's okay.
        out = op.Output[...].wait()

        assert (out == vol).all() and \
               (out.mask == vol.mask).all() and \
               ((out.fill_value == vol.fill_value) |
                (numpy.isnan(out.fill_value) & numpy.isnan(vol.fill_value))).all(),\
            "Incorrect output!"

    def testChangeBlockshape(self):
        logger.info("Generating sample data...")
        sampleData = numpy.indices((100, 200, 150), dtype=numpy.float32).sum(0)
        sampleData = sampleData.view( vigra.VigraArray )
        sampleData.axistags = vigra.defaultAxistags('xyz')
        
        graph = Graph()
        opData = OpArrayPiper( graph=graph )
        opData.Input.setValue( sampleData )
        
        op = OpCompressedCache( parent=None, graph=graph )
        #logger.debug("Setting block shape...")
        op.BlockShape.setValue( [100, 75, 50] )
        op.Input.connect( opData.Output )
        
        assert op.Output.ready()
        
        slicing = numpy.s_[ 0:100, 50:150, 75:150 ]
        expectedData = sampleData[slicing].view(numpy.ndarray)
        
        #logger.debug("Requesting data...")
        readData = op.Output[slicing].wait()
        
        #logger.debug("Checking data...")    
        assert (readData == expectedData).all(), "Incorrect output!"

        # Now change the blockshape and the input and try again...
        sampleDataWithChannel = sampleData.withAxes(*'xyzc')
        opData.Input.setValue( sampleDataWithChannel )
        op.BlockShape.setValue( [45, 33, 40, 1] )

        assert op.Output.ready()

        slicing = numpy.s_[ 60:70, 50:110, 60:120, 0:1 ]
        expectedData = sampleDataWithChannel[slicing].view(numpy.ndarray)
        
        #logger.debug("Requesting data...")
        readData = op.Output[slicing].wait()
        
        #logger.debug("Checking data...")    
        assert (readData == expectedData).all(), "Incorrect output!"

<<<<<<< HEAD
    def testReportGeneration(self):
        graph = Graph()
        sampleData = numpy.random.randint(0, 256, size=(50, 50, 50))
        sampleData = sampleData.astype(numpy.uint8)
        sampleData = vigra.taggedView(sampleData, axistags='xyz')

        opData = OpArrayPiper(graph=graph)
        opData.Input.setValue(sampleData)

        op = OpCompressedCache(parent=None, graph=graph)
        op.BlockShape.setValue((25, 25, 25))
        op.Input.connect(opData.Output)

        before = time.time()
        assert op.Output.ready()
        assert op.usedMemory() == 0.0,\
            "cache must not be filled at this point"
        op.Output[...].wait()
        assert op.usedMemory() > 0.0,\
            "cache must contain data at this point"
        after = time.time()

        r = MemInfoNode()
        op.generateReport(r)
        # not sure how good this can be compressed, but the cache
        # should hold memory by now
        assert r.usedMemory > 0
        # check sanity of last access time
        assert r.lastAccessTime >= before, str(r.lastAccessTime)
        assert r.lastAccessTime <= after, str(r.lastAccessTime)
        assert r.fractionOfUsedMemoryDirty == 0.0

        opData.Input.setDirty(
            (slice(0, 25), slice(0, 25), slice(0, 25)))
        assert op.fractionOfUsedMemoryDirty() < 1.0
        assert op.fractionOfUsedMemoryDirty() > 0

        opData.Input.setDirty(slice(None))
        assert op.fractionOfUsedMemoryDirty() == 1.0

    def testReasonableCompression(self):
        # compression should be *way* better than this
        expected_factor = 4.0
        graph = Graph()
        sampleData = numpy.zeros((10000, 1000), dtype=numpy.uint8)
        sampleData = vigra.taggedView(sampleData, axistags='xy')

        opData = OpArrayPiper(graph=graph)
        opData.Input.setValue(sampleData)

        op = OpCompressedCache(parent=None, graph=graph)
        op.Input.connect(opData.Output)

        assert op.Output.ready()
        assert op.usedMemory() == 0.0,\
            "cache must not be filled at this point"
        op.Output[...].wait()
        assert op.usedMemory() <= sampleData.nbytes/expected_factor,\
            "Compression of all-zeroes should be better than factor "\
            "{}".format(expected_factor)
=======
    def testChangeBlockshape_masked(self):
        logger.info("Generating sample data...")
        sampleData = numpy.indices((100, 200, 150), dtype=numpy.float32).sum(0)
        sampleData = sampleData.view( numpy.ma.masked_array )
        sampleData.set_fill_value(numpy.float32(numpy.nan))
        sampleData[0] = numpy.ma.masked

        graph = Graph()
        opData = OpArrayPiper( graph=graph )
        opData.Input.meta.has_mask = True
        opData.Input.meta.axistags = vigra.defaultAxistags('xyz')
        opData.Input.setValue( sampleData )

        op = OpCompressedCache( parent=None, graph=graph )
        #logger.debug("Setting block shape...")
        op.BlockShape.setValue( [100, 75, 50] )
        op.Input.connect( opData.Output )

        assert op.Output.ready()

        slicing = numpy.s_[ 0:100, 50:150, 75:150 ]
        expectedData = sampleData[slicing]

        #logger.debug("Requesting data...")
        readData = op.Output[slicing].wait()

        #logger.debug("Checking data...")
        assert (readData == expectedData).all() and \
               (readData.mask == expectedData.mask).all() and \
               ((readData.fill_value == expectedData.fill_value) |
                (numpy.isnan(readData.fill_value) & numpy.isnan(expectedData.fill_value))).all(),\
            "Incorrect output!"

        # Now change the blockshape and the input and try again...
        sampleDataWithChannel = sampleData[..., None]
        opData.Input.meta.axistags = vigra.defaultAxistags('xyzc')
        opData.Input.setValue( sampleDataWithChannel )
        op.BlockShape.setValue( [45, 33, 40, 1] )

        assert op.Output.ready()

        slicing = numpy.s_[ 60:70, 50:110, 60:120, 0:1 ]
        expectedData = sampleDataWithChannel[slicing]

        #logger.debug("Requesting data...")
        readData = op.Output[slicing].wait()

        #logger.debug("Checking data...")
        assert (readData == expectedData).all() and \
               (readData.mask == expectedData.mask).all() and \
               ((readData.fill_value == expectedData.fill_value) |
                (numpy.isnan(readData.fill_value) & numpy.isnan(expectedData.fill_value))).all(),\
            "Incorrect output!"

>>>>>>> 41f9fc0f

    def testCleanup(self):
        sampleData = numpy.indices((100, 200, 150), dtype=numpy.float32).sum(0)
        sampleData = vigra.taggedView(sampleData, axistags='xyz')
        
        graph = Graph()
        opData = OpArrayPiper(graph=graph)
        opData.Input.setValue( sampleData )
        
        op = OpCompressedCache(graph=graph)
        #logger.debug("Setting block shape...")
        op.BlockShape.setValue([100, 75, 50])
        op.Input.connect(opData.Output)
        x = op.Output[...].wait()
        op.Input.disconnect()
        r = weakref.ref(op)
        del op
        gc.collect()
        assert r() is None, "OpBlockedArrayCache was not cleaned up correctly"

    def testFree(self):
        sampleData = numpy.indices((100, 200, 150), dtype=numpy.float32).sum(0)
        sampleData = vigra.taggedView(sampleData, axistags='xyz')
        
<<<<<<< HEAD
        graph = Graph()
        opData = OpArrayPiperWithAccessCount(graph=graph)
        opData.Input.setValue(sampleData)
        
        op = OpCompressedCache(graph=graph)
        #logger.debug("Setting block shape...")
        op.BlockShape.setValue([100, 75, 50])
        op.Input.connect(opData.Output)

        op.Output[...].wait()
        mem = op.usedMemory()
        keys = map(lambda x: x[0], op.getBlockAccessTimes())
        key = keys[0]
        op.freeBlock(key)
        assert op.usedMemory() < mem

=======
    def testHDF5(self):
        logger.info("Generating sample data...")
        sampleData = numpy.indices((150, 250, 150), dtype=numpy.float32).sum(0)
        sampleData = sampleData.view( vigra.VigraArray )
        sampleData.axistags = vigra.defaultAxistags('xyz')

        graph = Graph()
        opData = OpArrayPiper( graph=graph )
        opData.Input.setValue( sampleData )

        op = OpCompressedCache( parent=None, graph=graph )
        #logger.debug("Setting block shape...")
        op.BlockShape.setValue( [75, 125, 150] )
        op.Input.connect( opData.Output )

        assert op.OutputHdf5.ready()

        slicing = numpy.s_[ 0:75, 125:250, 0:150 ]
        slicing_str = str([list(_) for _ in zip(*[[_.start, _.stop]  for _ in slicing])])
        expectedData = sampleData[slicing].view(numpy.ndarray)

        slicing_2 = numpy.s_[ 0:75, 0:125, 0:150 ]
        expectedData_2 = expectedData[slicing_2].view(numpy.ndarray)

        #logger.debug("Requesting data...")
        tempdir = tempfile.mkdtemp()

        try:
            with h5py.File(os.path.join(tempdir, "data.h5"), "w") as h5_file:
                op.OutputHdf5[slicing].writeInto(h5_file).wait()

                assert slicing_str in h5_file, "Missing dataset!"
                assert (h5_file[slicing_str][()] == expectedData).all(), "Incorrect output!"

            with h5py.File(os.path.join(tempdir, "data.h5"), "r") as h5_file:
                graph = Graph()
                opData = OpArrayPiper( graph=graph )
                opData.Input.meta.axistags = vigra.AxisTags('xyz')
                opData.Input.setValue( numpy.empty_like(expectedData_2) )

                op = OpCompressedCache( parent=None, graph=graph )
                op.InputHdf5.meta.axistags = vigra.AxisTags('xyz')
                op.InputHdf5.meta.shape = (75, 125, 150)
                #logger.debug("Setting block shape...")
                op.BlockShape.setValue( [75, 125, 150] )
                op.Input.connect( opData.Output )

                op.InputHdf5[slicing_2] = h5_file[slicing_str]

                result = op.Output[slicing_2].wait()

                assert (result == expectedData_2).all(), "Incorrect output!"
        finally:
            shutil.rmtree(tempdir)

    def testHDF5_masked(self):
        logger.info("Generating sample data...")
        sampleData = numpy.indices((150, 250, 150), dtype=numpy.float32).sum(0)
        sampleData = sampleData.view( numpy.ma.masked_array )
        sampleData.set_fill_value(numpy.float32(numpy.nan))
        sampleData[0] = numpy.ma.masked

        graph = Graph()
        opData = OpArrayPiper( graph=graph )
        opData.Input.meta.axistags = vigra.defaultAxistags('xyz')
        opData.Input.meta.has_mask = True
        opData.Input.setValue( sampleData )

        op = OpCompressedCache( parent=None, graph=graph )
        #logger.debug("Setting block shape...")
        op.BlockShape.setValue( [75, 125, 150] )
        op.Input.connect( opData.Output )

        assert op.OutputHdf5.ready()

        slicing = numpy.s_[ 0:75, 125:250, 0:150 ]
        slicing_str = str([list(_) for _ in zip(*[[_.start, _.stop]  for _ in slicing])])
        expectedData = sampleData[slicing]

        slicing_2 = numpy.s_[ 0:75, 0:125, 0:150 ]
        expectedData_2 = expectedData[slicing_2]

        #logger.debug("Requesting data...")
        tempdir = tempfile.mkdtemp()

        try:
            with h5py.File(os.path.join(tempdir, "data.h5"), "w") as h5_file:
                op.OutputHdf5[slicing].writeInto(h5_file).wait()

                assert slicing_str in h5_file, "Missing dataset!"

                assert (h5_file[slicing_str]["data"][()] == expectedData).all() and \
                       (h5_file[slicing_str]["mask"][()] == expectedData.mask).all() and \
                       ((h5_file[slicing_str]["fill_value"][()] == expectedData.fill_value) |
                        (numpy.isnan(h5_file[slicing_str]["fill_value"][()]) & numpy.isnan(expectedData.fill_value))).all(),\
                    "Incorrect output!"

            with h5py.File(os.path.join(tempdir, "data.h5"), "r") as h5_file:
                graph = Graph()

                opData = OpArrayPiper( graph=graph )
                opData.Input.meta.axistags = vigra.AxisTags('xyz')
                opData.Input.meta.has_mask = True
                opData.Input.setValue( numpy.empty_like(expectedData_2) )

                op = OpCompressedCache( parent=None, graph=graph )
                op.InputHdf5.meta.axistags = vigra.AxisTags('xyz')
                op.InputHdf5.meta.has_mask = True
                op.InputHdf5.meta.shape = (75, 125, 150)
                #logger.debug("Setting block shape...")
                op.BlockShape.setValue( [75, 125, 150] )
                op.Input.connect( opData.Output )

                op.InputHdf5[slicing_2] = h5_file[slicing_str]

                result = op.Output[slicing_2].wait()

                assert (result == expectedData).all() and \
                       (result.mask == expectedData.mask).all() and \
                       ((result.fill_value == expectedData.fill_value) |
                        (numpy.isnan(result.fill_value) & numpy.isnan(expectedData.fill_value))).all(),\
                    "Incorrect output!"
        finally:
            shutil.rmtree(tempdir)
>>>>>>> 41f9fc0f

if __name__ == "__main__":
    # Set up logging for debug
    logHandler = logging.StreamHandler( sys.stdout )
    logger.addHandler( logHandler )
    cacheLogger.addHandler( logHandler )

    logger.setLevel( logging.DEBUG )
    cacheLogger.setLevel( logging.DEBUG )

    # Run nose
    import sys
    import nose
    sys.argv.append("--nocapture")    # Don't steal stdout.  Show it on the console as usual.
    sys.argv.append("--nologcapture") # Don't set the logging level to DEBUG.  Leave it alone.
    ret = nose.run(defaultTest=__file__)
    if not ret: sys.exit(1)<|MERGE_RESOLUTION|>--- conflicted
+++ resolved
@@ -601,7 +601,6 @@
         #logger.debug("Checking data...")    
         assert (readData == expectedData).all(), "Incorrect output!"
 
-<<<<<<< HEAD
     def testReportGeneration(self):
         graph = Graph()
         sampleData = numpy.random.randint(0, 256, size=(50, 50, 50))
@@ -662,7 +661,7 @@
         assert op.usedMemory() <= sampleData.nbytes/expected_factor,\
             "Compression of all-zeroes should be better than factor "\
             "{}".format(expected_factor)
-=======
+
     def testChangeBlockshape_masked(self):
         logger.info("Generating sample data...")
         sampleData = numpy.indices((100, 200, 150), dtype=numpy.float32).sum(0)
@@ -716,8 +715,6 @@
                ((readData.fill_value == expectedData.fill_value) |
                 (numpy.isnan(readData.fill_value) & numpy.isnan(expectedData.fill_value))).all(),\
             "Incorrect output!"
-
->>>>>>> 41f9fc0f
 
     def testCleanup(self):
         sampleData = numpy.indices((100, 200, 150), dtype=numpy.float32).sum(0)
@@ -742,7 +739,6 @@
         sampleData = numpy.indices((100, 200, 150), dtype=numpy.float32).sum(0)
         sampleData = vigra.taggedView(sampleData, axistags='xyz')
         
-<<<<<<< HEAD
         graph = Graph()
         opData = OpArrayPiperWithAccessCount(graph=graph)
         opData.Input.setValue(sampleData)
@@ -759,7 +755,6 @@
         op.freeBlock(key)
         assert op.usedMemory() < mem
 
-=======
     def testHDF5(self):
         logger.info("Generating sample data...")
         sampleData = numpy.indices((150, 250, 150), dtype=numpy.float32).sum(0)
@@ -884,7 +879,7 @@
                     "Incorrect output!"
         finally:
             shutil.rmtree(tempdir)
->>>>>>> 41f9fc0f
+
 
 if __name__ == "__main__":
     # Set up logging for debug
