from __future__ import absolute_import
###############################################################################
#   ilastik: interactive learning and segmentation toolkit
#
#       Copyright (C) 2011-2014, the ilastik developers
#                                <team@ilastik.org>
#
# This program is free software; you can redistribute it and/or
# modify it under the terms of the GNU General Public License
# as published by the Free Software Foundation; either version 2
# of the License, or (at your option) any later version.
#
# In addition, as a special exception, the copyright holders of
# ilastik give you permission to combine ilastik with applets,
# workflows and plugins which are not covered under the GNU
# General Public License.
#
# See the LICENSE file for details. License information is also available
# on the ilastik web site at:
#		   http://ilastik.org/license.html
###############################################################################
import sys
import nose
import threading

<<<<<<< HEAD
def _init_threading_h5py_monkeypatch():
    """
    Due to an h5py bug [1], spurious error messages aren't properly 
    hidden if they occur in any thread other than the main thread.
    As a workaround, here we monkeypatch threading.Thread.run() to 
    make sure all threads silence errors from h5py.
    
    [1]: https://github.com/h5py/h5py/issues/580
    See also: https://github.com/ilastik/ilastik/issues/1120
    """
    import h5py
    if list(map(int, h5py.__version__.split('.'))) <= [2,5,0]:
        import threading
        run_old = threading.Thread.run
        def run(*args, **kwargs):
            h5py._errors.silence_errors()
            run_old(*args, **kwargs)
        threading.Thread.run = run

_init_threading_h5py_monkeypatch()

# Make sure the ilastik repo 'tests' package is first on sys.path
from os.path import split, normpath
ilastik_repo = normpath(split(__file__)[0] + '/..')
sys.path.insert(0, ilastik_repo)
from tests.helpers import mainThreadHelpers
=======
from helpers import mainThreadHelpers
>>>>>>> b6023132

# For some mysterious reason, we need to make sure that volumina.api gets imported 
#  from the main thread before nose imports it from a separate thread.
# If we don't, QT gets confused about which thread is really the main thread.
# This must be because the "main" thread is determined by some QT class or module 
#  that first becomes active somewhere in volumina, but I can't figure out which one it is.
#  Otherwise, I would just go ahead and import it now.
import volumina.api

if __name__ == "__main__":
#    sys.argv.append("test_applets/pixelClassification/testPixelClassificationGui.py")
#    sys.argv.append("--nocapture")
#    sys.argv.append("--nologcapture")
    if len(sys.argv) < 2:
        sys.stderr.write( "Usage: python {} FILE [--nocapture] [--nologcapture]\n".format(sys.argv[0]) )
        sys.exit(1)

    #
    # Run a SINGLE test file using nosetests, which is launched in a separate thread.
    # The main thread (i.e. this one) is left available for launching other tasks (e.g. the GUI).
    #    
    filename = sys.argv.pop(1)
    sys.exit(mainThreadHelpers.run_nosetests_in_separate_thread(filename))<|MERGE_RESOLUTION|>--- conflicted
+++ resolved
@@ -23,36 +23,11 @@
 import nose
 import threading
 
-<<<<<<< HEAD
-def _init_threading_h5py_monkeypatch():
-    """
-    Due to an h5py bug [1], spurious error messages aren't properly 
-    hidden if they occur in any thread other than the main thread.
-    As a workaround, here we monkeypatch threading.Thread.run() to 
-    make sure all threads silence errors from h5py.
-    
-    [1]: https://github.com/h5py/h5py/issues/580
-    See also: https://github.com/ilastik/ilastik/issues/1120
-    """
-    import h5py
-    if list(map(int, h5py.__version__.split('.'))) <= [2,5,0]:
-        import threading
-        run_old = threading.Thread.run
-        def run(*args, **kwargs):
-            h5py._errors.silence_errors()
-            run_old(*args, **kwargs)
-        threading.Thread.run = run
-
-_init_threading_h5py_monkeypatch()
-
 # Make sure the ilastik repo 'tests' package is first on sys.path
 from os.path import split, normpath
 ilastik_repo = normpath(split(__file__)[0] + '/..')
 sys.path.insert(0, ilastik_repo)
 from tests.helpers import mainThreadHelpers
-=======
-from helpers import mainThreadHelpers
->>>>>>> b6023132
 
 # For some mysterious reason, we need to make sure that volumina.api gets imported 
 #  from the main thread before nose imports it from a separate thread.
