--- conflicted
+++ resolved
@@ -252,7 +252,6 @@
         self.labelingDrawerUi.UpdateButton.toggled.connect(self.toggleInteractive)
 
         self.batch_size = self.topLevelOperator.Batch_Size.value
-<<<<<<< HEAD
 
         num_label_classes = self._labelControlUi.labelListModel.rowCount()
         self.labelingDrawerUi.labelListView.allowDelete = ( num_label_classes > self.minLabelNumber )
@@ -267,8 +266,6 @@
 
         self.topLevelOperatorView.LabelNames.notifyDirty( bind(self.handleLabelSelectionChange) )
         self.__cleanup_fns.append( partial( self.topLevelOperatorView.LabelNames.unregisterDirty, bind(self.handleLabelSelectionChange) ) )
-=======
->>>>>>> 05f4d6b4
 
     def _initAppletDrawerUic(self, drawerPath=None):
         """
@@ -281,14 +278,8 @@
 
         if self.topLevelOperator.ModelPath.ready():
 
-<<<<<<< HEAD
             self.labelingDrawerUi.comboBox.clear()
             self.labelingDrawerUi.comboBox.addItems(self.topLevelOperator.ModelPath.value)
-=======
-            self.drawer.comboBox.clear()
-            self.drawer.comboBox.addItems(self.topLevelOperator.ModelPath.value)
-            print(self.topLevelOperator.ModelPath.value)
->>>>>>> 05f4d6b4
 
             self.classifiers = self.topLevelOperator.ModelPath.value
 
@@ -409,7 +400,6 @@
             self.labelingDrawerUi.comboBox.addItems(self.classifiers)
 
             self.topLevelOperator.ModelPath.setValue(self.classifiers)
-<<<<<<< HEAD
             self.model = TikTorchLazyflowClassifierFactory(None, self.tiktorch_path, 0, self.batch_size)
 
             if len(self.topLevelOperator.InputImages.meta.shape) == 3:
@@ -423,8 +413,6 @@
             self.labelingDrawerUi.TrainingCheckbox.setEnabled(True)
             self.labelingDrawerUi.TrainingCheckbox.setCheckState(Qt.Checked)
             self.labelingDrawerUi.TestingCheckbox.setEnabled(True)
-=======
->>>>>>> 05f4d6b4
 
 
     def pred_nn(self):
@@ -447,7 +435,6 @@
                 # if self.topLevelOperator.FullModel.value:
                     #if the full model object is serialized
                 # model_object = self.topLevelOperator.FullModel.value
-<<<<<<< HEAD
             self._viewerControlUi.checkShowPredictions.setEnabled(True)
             self.topLevelOperator.FreezePredictions.setValue(False)
             self.updateAllLayers()
@@ -474,22 +461,6 @@
                 self.labelingDrawerUi.AddLabelButton.setEnabled( ( num_label_classes < self.maxLabelNumber ) )
 
         self.interactiveModeActive = checked
-=======
-                self.topLevelOperator.FreezePredictions.setValue(False)
-                #zero for halo size, since its handled in tiktorch
-                self.model = TikTorchLazyflowClassifier(None, self.tiktorch_path, 0, self.batch_size)
-
-                self.set_BlockShape()
-
-                if len(self.topLevelOperator.InputImage.meta.shape) == 3:
-                    self.topLevelOperator.NumClasses.setValue(self.topLevelOperator.InputImage.meta.shape[2])
-                else:
-                    self.topLevelOperator.NumClasses.setValue(self.topLevelOperator.InputImage.meta.shape[3])
-
-                self.topLevelOperator.Classifier.setValue(self.model)
-                self.updateAllLayers()
-                self.parentApplet.appletStateUpdateRequested()
->>>>>>> 05f4d6b4
 
         self.topLevelOperatorView.FreezePredictions.setValue( not checked )
         self.labelingDrawerUi.UpdateButton.setChecked(checked)
@@ -583,34 +554,16 @@
         """
         calculates the blockshape with the blocksize of the dynamic shape 
         """
-<<<<<<< HEAD
         inputDim = list(self.topLevelOperator.InputImages.meta.shape)
 
         halo_block_shape = self.model._loaded_pytorch_net.halo
         print(halo_block_shape)
         full_shape =self.model._loaded_pytorch_net.dry_run(inputDim[1:3])
         print("Finished Dry Run")
-=======
-        # dynamic_shape = model._tiktorch_net.get('dynamic_input_shape')
-        # block_size = DynamicShape(dynamic_shape).base_shape
-        inputDim = list(self.topLevelOperator.InputImage.meta.shape)
-
-        halo_block_shape = self.model._tiktorch_net.halo
-        full_shape =self.model._tiktorch_net.dry_run(inputDim[1:3])
-        
-        print(halo_block_shape)
-        print(full_shape)
-
-        # for i in range(1,20):
-        #     if img_shape//(i*block_size[0]) < 10:
-        #         block_shape = i*block_size[0]
-        #         break
->>>>>>> 05f4d6b4
 
         block_shape = [1, full_shape[0], full_shape[1], inputDim[3]]
         block_shape[1] -= 2 * halo_block_shape[0]
         block_shape[2] -= 2 * halo_block_shape[1]
-<<<<<<< HEAD
         print("Blockshape: ",block_shape)
         self.topLevelOperator.opPredictionPipeline.BlockShape.setValue(block_shape)
         self.model.HALO_SIZE = halo_block_shape[0]
@@ -746,10 +699,4 @@
                 continue
             color = layer.tintColor
             color = (old_div(color.red(), 255.0), old_div(color.green(), 255.0), old_div(color.blue(), 255.0))
-            self._renderMgr.setColor(label, color)
-=======
-
-        self.topLevelOperator.BlockShape.setValue(block_shape)
-        self.model.HALO_SIZE = halo_block_shape[0]
-        self.model.exp_input_shape = full_shape
->>>>>>> 05f4d6b4
+            self._renderMgr.setColor(label, color)