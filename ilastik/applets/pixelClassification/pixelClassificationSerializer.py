--- conflicted
+++ resolved
@@ -57,12 +57,8 @@
         """
         # If this is an old project file that didn't save the label names to the project,
         #   create some default names.
-<<<<<<< HEAD
-        if (not self.operator.LabelNames.ready() or len(self.operator.LabelNames.value) == 0) and 'LabelSets' in topGroup:
-=======
         if (not self.operator.LabelNames.ready() or len(self.operator.LabelNames.value) == 0)\
         and 'LabelSets' in topGroup:
->>>>>>> a31d69c1
             # How many labels are there?
             # We have to count them.  
             # This is slow, but okay for this special backwards-compatibilty scenario.
