from PyQt4 import uic, QtGui

import os
import math

import logging
from ilastik.applets.tracking.base.trackingGuiBase import TrackingGuiBase

logger = logging.getLogger(__name__)
traceLogger = logging.getLogger('TRACE.' + __name__)

class ChaingraphTrackingGui( TrackingGuiBase ):

    def _loadUiFile(self):
        # Load the ui file (find it in our own directory)
        localDir = os.path.split(__file__)[0]
        self._drawer = uic.loadUi(localDir+"/drawer.ui")        
        return self._drawer
    
    def _onTrackButtonPressed( self ):
        app = self._drawer.appSpinBox.value()
        dis = self._drawer.disSpinBox.value()
        opp = self._drawer.oppSpinBox.value()
        noiserate = self._drawer.noiseRateSpinBox.value()
        noiseweight = self._drawer.noiseWeightSpinBox.value()
        epGap = self._drawer.epGapSpinBox.value()
        n_neighbors = self._drawer.nNeighborsSpinBox.value()

        det = noiseweight*(-1)*math.log(1-noiserate)
        mdet = noiseweight*(-1)*math.log(noiserate)
        
        from_t = self._drawer.from_time.value()
        to_t = self._drawer.to_time.value()
        from_x = self._drawer.from_x.value()
        to_x = self._drawer.to_x.value()
        from_y = self._drawer.from_y.value()
        to_y = self._drawer.to_y.value()        
        from_z = self._drawer.from_z.value()
        to_z = self._drawer.to_z.value()        
        from_size = self._drawer.from_size.value()
        to_size = self._drawer.to_size.value()
        nneighbors = self._drawer.knn.value()

<<<<<<< HEAD
        self.mainOperator.track(
                    time_range = range(from_t, to_t + 1),
                    x_range = (from_x, to_x + 1),
                    y_range = (from_y, to_y + 1),
                    z_range = (from_z, to_z + 1),
                    size_range = (from_size, to_size + 1),
                    x_scale = self._drawer.x_scale.value(),
                    y_scale = self._drawer.y_scale.value(),
                    z_scale = self._drawer.z_scale.value(),
                    app=app,
                    dis=dis,
                    opp=opp,
                    det=det,
                    mdet=mdet,
                    ep_gap=epGap,
                    nneighbors=nneighbors)
=======
        try:
            self.mainOperator.track(
                        time_range = range(from_t, to_t + 1),
                        x_range = (from_x, to_x + 1),
                        y_range = (from_y, to_y + 1),
                        z_range = (from_z, to_z + 1),
                        size_range = (from_size, to_size + 1),
                        x_scale = self._drawer.x_scale.value(),
                        y_scale = self._drawer.y_scale.value(),
                        z_scale = self._drawer.z_scale.value(),
                        app=app,
                        dis=dis,
                        opp=opp,
                        det=det,
                        mdet=mdet,
                        ep_gap=epGap,
                        n_neighbors=n_neighbors)
        except Exception as e:
            QtGui.QMessageBox.critical(self, "Error", "Error: " + str(e), QtGui.QMessageBox.Ok)
            return
>>>>>>> 24d7a15c
    
        self._drawer.exportButton.setEnabled(True)
        self._drawer.exportTifButton.setEnabled(True)
        self._setLayerVisible("Objects", False)
        self._drawer.exportButton.setEnabled(True)
        self._drawer.exportTifButton.setEnabled(True)
    <|MERGE_RESOLUTION|>--- conflicted
+++ resolved
@@ -41,24 +41,6 @@
         to_size = self._drawer.to_size.value()
         nneighbors = self._drawer.knn.value()
 
-<<<<<<< HEAD
-        self.mainOperator.track(
-                    time_range = range(from_t, to_t + 1),
-                    x_range = (from_x, to_x + 1),
-                    y_range = (from_y, to_y + 1),
-                    z_range = (from_z, to_z + 1),
-                    size_range = (from_size, to_size + 1),
-                    x_scale = self._drawer.x_scale.value(),
-                    y_scale = self._drawer.y_scale.value(),
-                    z_scale = self._drawer.z_scale.value(),
-                    app=app,
-                    dis=dis,
-                    opp=opp,
-                    det=det,
-                    mdet=mdet,
-                    ep_gap=epGap,
-                    nneighbors=nneighbors)
-=======
         try:
             self.mainOperator.track(
                         time_range = range(from_t, to_t + 1),
@@ -79,11 +61,7 @@
         except Exception as e:
             QtGui.QMessageBox.critical(self, "Error", "Error: " + str(e), QtGui.QMessageBox.Ok)
             return
->>>>>>> 24d7a15c
     
         self._drawer.exportButton.setEnabled(True)
         self._drawer.exportTifButton.setEnabled(True)
-        self._setLayerVisible("Objects", False)
-        self._drawer.exportButton.setEnabled(True)
-        self._drawer.exportTifButton.setEnabled(True)
-    +        self._setLayerVisible("Objects", False)