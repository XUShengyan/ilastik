--- conflicted
+++ resolved
@@ -189,11 +189,7 @@
             app = get_dict_value(events[str(i-time_range[0]+1)], "app", [])
             div = get_dict_value(events[str(i-time_range[0]+1)], "div", [])
             mov = get_dict_value(events[str(i-time_range[0]+1)], "mov", [])
-<<<<<<< HEAD
-            merger = get_dict_value(events[str(i-time_range[0]+1)], "merger", [])
-=======
             merger = get_dict_value(events[str(i-time_range[0])], "merger", [])
->>>>>>> 3f119c44
             multi = get_dict_value(events[str(i-time_range[0]+1)], "multiMove", [])
             
             logger.info( " {} dis at {}".format( len(dis), i ) )
@@ -215,24 +211,14 @@
                     label2color[-1][int(e[0])] = np.random.randint(1, 255)
 
             for e in mov:                
-<<<<<<< HEAD
-                if not label2color[-2].has_key(e[0]) or e[0] in moves_at:
-=======
                 if not label2color[-2].has_key(int(e[0])):
->>>>>>> 3f119c44
                     if successive_ids:
                         label2color[-2][int(e[0])] = maxId
                         maxId += 1
                     else:
-<<<<<<< HEAD
-                        label2color[-2][e[0]] = np.random.randint(1, 255)
-                label2color[-1][e[1]] = label2color[-2][e[0]]
-                moves_at.append(e[0])
-=======
                         label2color[-2][int(e[0])] = np.random.randint(1, 255)
                 label2color[-1][int(e[1])] = label2color[-2][int(e[0])]
                 moves_at.append(int(e[0]))
->>>>>>> 3f119c44
 
             for e in div:
                 if not label2color[-2].has_key(int(e[0])):
@@ -246,20 +232,6 @@
                 label2color[-1][int(e[2])] = ancestor_color
             
             for e in merger:
-<<<<<<< HEAD
-                mergers[-1][e[0]] = e[1]
-
-            for e in multi:
-                if int(e[2]) >= 0 and not label2color[int(e[2])].has_key(e[0]):
-                    if successive_ids:
-                        label2color[int(e[2])][e[0]] = maxId
-                        maxId += 1
-                    else:
-                        label2color[int(e[2])][e[0]] = np.random.randint(1, 255)
-                    print str(e[0]), 'was not in label2color[', e[2], ']'
-                label2color[-1][e[1]] = label2color[int(e[2])][e[0]]
-                
-=======
                 mergers[-1][int(e[0])] = int(e[1])
 
             for e in multi:
@@ -278,7 +250,6 @@
             mergers[-1][int(e[0])] = int(e[1])
 
 
->>>>>>> 3f119c44
         # mark the filtered objects
         for i in filtered_labels.keys():
             if int(i)+time_range[0] >= len(label2color):
