import numpy as np
from lazyflow.graph import InputSlot, OutputSlot
from lazyflow.rtype import List
from lazyflow.stype import Opaque
import pgmlink
from ilastik.applets.tracking.base.opTrackingBase import OpTrackingBase
<<<<<<< HEAD
from ilastik.applets.objectExtraction.opObjectExtraction import default_features_key
from ilastik.applets.tracking.base.trackingUtilities import relabelMergers
from ilastik.applets.tracking.base.trackingUtilities import get_events
from lazyflow.operators.opCompressedCache import OpCompressedCache
from lazyflow.roi import sliceToRoi
from PyQt4 import QtGui
=======
from ilastik.applets.tracking.base.trackingUtilities import relabel, highlightMergers
from ilastik.applets.objectExtraction.opObjectExtraction import default_features_key, OpRegionFeatures
from ilastik.applets.tracking.base.trackingUtilities import get_events
from lazyflow.operators.opCompressedCache import OpCompressedCache
from opRelabeledMergerFeatureExtraction import OpRelabeledMergerFeatureExtraction
>>>>>>> 9656217f

import logging
logger = logging.getLogger(__name__)

def swirl_motion_func_creator(velocityWeight):
    def swirl_motion_func(traxelA, traxelB, traxelC, traxelD):
        #print("SwirlMotion evaluated for traxels: {}, {}, {}".format(traxelA, traxelB, traxelC))
        traxels = [traxelA, traxelB, traxelC, traxelD]
        positions = [np.array([t.X(), t.Y(), t.Z()]) for t in traxels]
        vecs = [positions[1] - positions[0], positions[2] - positions[1]]

        # acceleration is change in velocity
        acc = vecs[1] - vecs[0]

        # assume constant acceleration to find expected velocity vector
        expected_vel = vecs[1] + acc

        # construct expected position
        expected_pos = positions[2] + expected_vel

        # penalize deviation from that position
        deviation = np.linalg.norm(expected_pos - positions[3])
        #print("\tExpected next traxel at pos {}, but found {}. Distance={}".format(expected_pos, positions[3], deviation))
        cost = float(velocityWeight) * deviation
        tIds = [(t.Timestep, t.Id) for t in traxels]
        #print("Adding cost {} to link between traxels {} at positions {}".format(cost, tIds, positions))

        return cost
    return swirl_motion_func

class OpConservationTracking(OpTrackingBase):
    DivisionProbabilities = InputSlot(stype=Opaque, rtype=List)
    DetectionProbabilities = InputSlot(stype=Opaque, rtype=List)
    NumLabels = InputSlot()

    # compressed cache for merger output
    MergerInputHdf5 = InputSlot(optional=True)
    MergerCleanBlocks = OutputSlot()
    MergerOutputHdf5 = OutputSlot()
    MergerCachedOutput = OutputSlot() # For the GUI (blockwise access)
    MergerOutput = OutputSlot()
    
<<<<<<< HEAD
=======
    CoordinateMap = OutputSlot()

    RelabeledInputHdf5 = InputSlot(optional=True)
    RelabeledCleanBlocks = OutputSlot()
    RelabeledOutputHdf5 = OutputSlot()
    RelabeledCachedOutput = OutputSlot() # For the GUI (blockwise access)
    RelabeledImage = OutputSlot()
>>>>>>> 9656217f

    def __init__(self, parent=None, graph=None):
        super(OpConservationTracking, self).__init__(parent=parent, graph=graph)

        self._mergerOpCache = OpCompressedCache( parent=self )
        self._mergerOpCache.InputHdf5.connect(self.MergerInputHdf5)
        self._mergerOpCache.Input.connect(self.MergerOutput)
        self.MergerCleanBlocks.connect(self._mergerOpCache.CleanBlocks)
        self.MergerOutputHdf5.connect(self._mergerOpCache.OutputHdf5)
        self.MergerCachedOutput.connect(self._mergerOpCache.Output)
        
        self.tracker = None


        self._relabeledOpCache = OpCompressedCache( parent=self )
        self._relabeledOpCache.InputHdf5.connect(self.RelabeledInputHdf5)
        self._relabeledOpCache.Input.connect(self.RelabeledImage)
        self.RelabeledCleanBlocks.connect(self._relabeledOpCache.CleanBlocks)
        self.RelabeledOutputHdf5.connect(self._relabeledOpCache.OutputHdf5)
        self.RelabeledCachedOutput.connect(self._relabeledOpCache.Output)
        self.tracker = None
        self._ndim = 3


    def setupOutputs(self):
        super(OpConservationTracking, self).setupOutputs()
        self.MergerOutput.meta.assignFrom(self.LabelImage.meta)
        self.RelabeledImage.meta.assignFrom(self.LabelImage.meta)
        self._ndim = 2 if self.LabelImage.meta.shape[3] == 1 else 3

        self._mergerOpCache.BlockShape.setValue( self._blockshape )
        self._relabeledOpCache.BlockShape.setValue( self._blockshape )
    
    def execute(self, slot, subindex, roi, result):
        if slot is self.Output:
            parameters = self.Parameters.value
            trange = range(roi.start[0], roi.stop[0])
            original = np.zeros(result.shape)
            original = super(OpConservationTracking, self).execute(slot, subindex, roi, original).copy() # recursive call to get properly labeled image
            result = self.LabelImage.get(roi).wait()
            pixel_offsets=roi.start[1:-1]  # offset only in pixels, not time and channel
            for t in trange:
                if ('time_range' in parameters
                        and t <= parameters['time_range'][-1] and t >= parameters['time_range'][0]
                        and len(self.resolvedto) > t and len(self.resolvedto[t])):
                    result[t-roi.start[0],...,0] = self._relabelMergers(result[t-roi.start[0],...,0], t, pixel_offsets)
                else:
                    result[t-roi.start[0],...][:] = 0

            original[result != 0] = result[result != 0]
            result = original
        elif slot is self.MergerOutput:
            parameters = self.Parameters.value
            trange = range(roi.start[0], roi.stop[0])
            result = self.LabelImage.get(roi).wait()
            pixel_offsets=roi.start[1:-1]  # offset only in pixels, not time and channel
            for t in trange:
                if ('time_range' in parameters
                        and t <= parameters['time_range'][-1] and t >= parameters['time_range'][0]
                        and len(self.mergers) > t and len(self.mergers[t])):
                    if 'withMergerResolution' in parameters.keys() and parameters['withMergerResolution']:
                        result[t-roi.start[0],...,0] = self._relabelMergers(result[t-roi.start[0],...,0], t, pixel_offsets, True)
                    else:
                        result[t-roi.start[0],...,0] = highlightMergers(result[t-roi.start[0],...,0], self.mergers[t])
                else:
                    result[t-roi.start[0],...][:] = 0
        elif slot is self.RelabeledImage:
            parameters = self.Parameters.value
            trange = range(roi.start[0], roi.stop[0])
            result = self.LabelImage.get(roi).wait()
            pixel_offsets=roi.start[1:-1]  # offset only in pixels, not time and channel
            for t in trange:
                if ('time_range' in parameters
                        and t <= parameters['time_range'][-1] and t >= parameters['time_range'][0]
                        and len(self.resolvedto) > t and len(self.resolvedto[t])
                        and 'withMergerResolution' in parameters.keys() and parameters['withMergerResolution']):
                        result[t-roi.start[0],...,0] = self._relabelMergers(result[t-roi.start[0],...,0], t, pixel_offsets, False, True)
        else:  # default bahaviour
            result = super(OpConservationTracking, self).execute(slot, subindex, roi, result)
        return result

    def setInSlot(self, slot, subindex, roi, value):
        assert slot == self.InputHdf5 or slot == self.MergerInputHdf5 or slot == self.RelabeledInputHdf5, "Invalid slot for setInSlot(): {}".format( slot.name )

    def track(self,
            time_range,
            x_range,
            y_range,
            z_range,
            size_range=(0, 100000),
            x_scale=1.0,
            y_scale=1.0,
            z_scale=1.0,
            maxDist=30,     
            maxObj=2,       
            divThreshold=0.5,
            avgSize=[0],                        
            withTracklets=False,
            sizeDependent=True,
            divWeight=10.0,
            transWeight=10.0,
            withDivisions=True,
            withOpticalCorrection=True,
            withClassifierPrior=False,
            ndim=3,
            cplex_timeout=None,
            withMergerResolution=True,
            borderAwareWidth = 0.0,
            withArmaCoordinates = True,
            appearance_cost = 500,
            disappearance_cost = 500,
<<<<<<< HEAD
            graph_building_parameter_changed = True,
            motionModelWeight=10.0
=======
            force_build_hypotheses_graph = False
>>>>>>> 9656217f
            ):
        
        if not self.Parameters.ready():
            raise Exception("Parameter slot is not ready")
        
        # it is assumed that the self.Parameters object is changed only at this
        # place (ugly assumption). Therefore we can track any changes in the
        # parameters as done in the following lines: If the same value for the
        # key is already written in the parameters dictionary, the
        # paramters_changed dictionary will get a "False" entry for this key,
        # otherwise it is set to "True"
        parameters = self.Parameters.value
<<<<<<< HEAD
        parameters['maxDist'] = maxDist
        parameters['maxObj'] = maxObj
        parameters['divThreshold'] = divThreshold
        parameters['avgSize'] = avgSize
        parameters['withTracklets'] = withTracklets
        parameters['sizeDependent'] = sizeDependent
        parameters['divWeight'] = divWeight   
        parameters['transWeight'] = transWeight
        parameters['withDivisions'] = withDivisions
        parameters['withOpticalCorrection'] = withOpticalCorrection
        parameters['withClassifierPrior'] = withClassifierPrior
        parameters['withMergerResolution'] = withMergerResolution
        parameters['borderAwareWidth'] = borderAwareWidth
        parameters['withArmaCoordinates'] = withArmaCoordinates
        parameters['appearanceCost'] = appearance_cost
        parameters['disappearanceCost'] = disappearance_cost
=======
        parameters_changed = {}
        self._setParameter('maxDist', maxDist, parameters, parameters_changed)
        self._setParameter('maxObj', maxObj, parameters, parameters_changed)
        self._setParameter('divThreshold', divThreshold, parameters, parameters_changed)
        self._setParameter('avgSize', avgSize, parameters, parameters_changed)
        self._setParameter('withTracklets', withTracklets, parameters, parameters_changed)
        self._setParameter('sizeDependent', sizeDependent, parameters, parameters_changed)
        self._setParameter('divWeight', divWeight, parameters, parameters_changed)
        self._setParameter('transWeight', transWeight, parameters, parameters_changed)
        self._setParameter('withDivisions', withDivisions, parameters, parameters_changed)
        self._setParameter('withOpticalCorrection', withOpticalCorrection, parameters, parameters_changed)
        self._setParameter('withClassifierPrior', withClassifierPrior, parameters, parameters_changed)
        self._setParameter('withMergerResolution', withMergerResolution, parameters, parameters_changed)
        self._setParameter('borderAwareWidth', borderAwareWidth, parameters, parameters_changed)
        self._setParameter('withArmaCoordinates', withArmaCoordinates, parameters, parameters_changed)
        self._setParameter('appearanceCost', appearance_cost, parameters, parameters_changed)
        self._setParameter('disappearanceCost', disappearance_cost, parameters, parameters_changed)
        # if self._graphBuildingParameterChanged(parameters_changed):
        #     do_build_hypotheses_graph = True
        # else:
        #     do_build_hypotheses_graph = force_build_hypotheses_graph
        do_build_hypotheses_graph = True
>>>>>>> 9656217f

        if cplex_timeout:
            parameters['cplex_timeout'] = cplex_timeout
        else:
            parameters['cplex_timeout'] = ''
            cplex_timeout = float(1e75)
        
        if withClassifierPrior:
            if not self.DetectionProbabilities.ready() or len(self.DetectionProbabilities([0]).wait()[0]) == 0:
                raise Exception, 'Classifier not ready yet. Did you forget to train the Object Count Classifier?'
            if not self.NumLabels.ready() or self.NumLabels.value < (maxObj + 1):
                raise Exception, 'The max. number of objects must be consistent with the number of labels given in Object Count Classification.\n'\
                    'Check whether you have (i) the correct number of label names specified in Object Count Classification, and (ii) provided at least ' \
                    'one training example for each class.'
            if len(self.DetectionProbabilities([0]).wait()[0][0]) < (maxObj + 1):
                raise Exception, 'The max. number of objects must be consistent with the number of labels given in Object Count Classification.\n'\
                    'Check whether you have (i) the correct number of label names specified in Object Count Classification, and (ii) provided at least ' \
                    'one training example for each class.'            
        
        median_obj_size = [0]

<<<<<<< HEAD
        fs, ts, empty_frame = self._generate_traxelstore(time_range, x_range, y_range, z_range,
=======
        ts, empty_frame = self._generate_traxelstore(time_range, x_range, y_range, z_range, 
>>>>>>> 9656217f
                                                                      size_range, x_scale, y_scale, z_scale, 
                                                                      median_object_size=median_obj_size, 
                                                                      with_div=withDivisions,
                                                                      with_opt_correction=withOpticalCorrection,
                                                                      with_classifier_prior=withClassifierPrior)
        
        if empty_frame:
            raise Exception, 'cannot track frames with 0 objects, abort.'
              
        
        if avgSize[0] > 0:
            median_obj_size = avgSize
        
        logger.info( 'median_obj_size = {}'.format( median_obj_size ) )

        ep_gap = 0.05
        transition_parameter = 5
        
        fov = pgmlink.FieldOfView(time_range[0] * 1.0,
                                      x_range[0] * x_scale,
                                      y_range[0] * y_scale,
                                      z_range[0] * z_scale,
                                      time_range[-1] * 1.0,
                                      (x_range[1]-1) * x_scale,
                                      (y_range[1]-1) * y_scale,
                                      (z_range[1]-1) * z_scale,)
        
        logger.info( 'fov = {},{},{},{},{},{},{},{}'.format( time_range[0] * 1.0,
                                      x_range[0] * x_scale,
                                      y_range[0] * y_scale,
                                      z_range[0] * z_scale,
                                      time_range[-1] * 1.0,
                                      (x_range[1]-1) * x_scale,
                                      (y_range[1]-1) * y_scale,
                                      (z_range[1]-1) * z_scale, ) )
        
        if ndim == 2:
            assert z_range[0] * z_scale == 0 and (z_range[1]-1) * z_scale == 0, "fov of z must be (0,0) if ndim==2"

<<<<<<< HEAD
        if(self.tracker == None or graph_building_parameter_changed):
=======
        if self.tracker is None:
            do_build_hypotheses_graph = True

        if do_build_hypotheses_graph:
>>>>>>> 9656217f
            print '\033[94m' +"make new graph"+  '\033[0m'
            self.tracker = pgmlink.ConsTracking(maxObj,
                                         sizeDependent,   # size_dependent_detection_prob
                                         float(median_obj_size[0]), # median_object_size
                                         float(maxDist),
                                         withDivisions,
                                         float(divThreshold),
                                         "none",  # detection_rf_filename
                                         fov,
<<<<<<< HEAD
                                         "none", # dump traxelstore,
                                         pgmlink.ConsTrackingSolverType.DynProgSolver
                                         )
            g = self.tracker.buildGraph(ts, 2)

        # # DEBUG-STUFF: dump hypotheses graph
        # hypo_graph_filename = '/Users/chaubold/Desktop/test.hypg'
        # if hypo_graph_filename:
        #     import pickle
        #     print("Saving hypotheses graph to: " + hypo_graph_filename)
        #     with open(hypo_graph_filename, 'wb') as hg_out:
        #             pickle.dump(g, hg_out)
        #             pickle.dump(fov, hg_out)
        #             pickle.dump(fs, hg_out)

        # create dummy uncertainty parameter object with just one iteration, so no perturbations at all (iter=0 -> MAP)
        sigmas = pgmlink.VectorOfDouble()
        for i in range(5):
            sigmas.append(0.0)
        uncertaintyParams = pgmlink.UncertaintyParameter(1, pgmlink.DistrId.PerturbAndMAP, sigmas)

        params = self.tracker.get_conservation_tracking_parameters(
            0,       # forbidden_cost
            float(ep_gap), # ep_gap
            withTracklets, # with tracklets
            10.0, # detection weight
            divWeight, # division weight
            transWeight, # transition weight
            disappearance_cost, # disappearance cost
            appearance_cost, # appearance cost
            withMergerResolution, # with merger resolution
            ndim, # ndim
            transition_parameter, # transition param
            borderAwareWidth, # border width
            True, #with_constraints
            uncertaintyParams, # uncertainty parameters
            cplex_timeout, # cplex timeout
            None, # transition classifier
            pgmlink.ConsTrackingSolverType.DynProgSolver, # Solver
            1, # num threads
            False # additional timestep constraint
        )

        if motionModelWeight > 0:
            print("Registering motion model with weight {}".format(motionModelWeight))
            params.register_motion_model4_func(swirl_motion_func_creator(motionModelWeight), motionModelWeight * 25.0)

        try:
            eventsVector = self.tracker.track(params, False)

            ## plot hypotheses graph
            # self.tracker.plot_hypotheses_graph(
            #                 g,
            #                 "/Users/chaubold/Desktop/test.dot",
            #                 False, # with tracklets
            #                 withDivisions, # with divisions
            #                 10.0, # detection weight
            #                 divWeight,
            #                 transWeight,
            #                 disappearance_cost, # disappearance cost
            #                 appearance_cost, # appearance cost
            #                 transition_parameter,
            #                 borderAwareWidth
            # )

            eventsVector = eventsVector[0] # we have a vector such that we could get a vector per perturbation

            # extract the coordinates with the given event vector
            if withMergerResolution:
                coordinate_map = pgmlink.TimestepIdCoordinateMap()
                # TODO what should the variable withArmaCoordinates toggle?
                # is this the intended use?
                if withArmaCoordinates:
                    coordinate_map.initialize()
                self._get_merger_coordinates(coordinate_map,
                                             time_range,
                                             eventsVector)
=======
                                         "none" # dump traxelstore
                                         )
            self.tracker.buildGraph(ts)
        
        try:
            eventsVector = self.tracker.track(0,       # forbidden_cost
                                            float(ep_gap), # ep_gap
                                            withTracklets,
                                            divWeight,
                                            transWeight,
                                            disappearance_cost, # disappearance cost
                                            appearance_cost, # appearance cost
                                            ndim,
                                            transition_parameter,
                                            borderAwareWidth,
                                            True, #with_constraints
                                            cplex_timeout)
            # extract the coordinates with the given event vector
            if withMergerResolution:
                coordinate_map = pgmlink.TimestepIdCoordinateMap()

                self._get_merger_coordinates(coordinate_map,
                                             time_range,
                                             eventsVector)
                self.CoordinateMap.setValue(coordinate_map)
>>>>>>> 9656217f

                eventsVector = self.tracker.resolve_mergers(eventsVector,
                                                coordinate_map.get(),
                                                float(ep_gap),
                                                transWeight,
                                                withTracklets,
                                                ndim,
                                                transition_parameter,
                                                True, # with_constraints
<<<<<<< HEAD
                                                #True) # with_multi_frame_moves
                                                None) # TransitionClassifier
=======
                                                False) # with_multi_frame_moves
>>>>>>> 9656217f
        except Exception as e:
            raise Exception, 'Tracking terminated unsuccessfully: ' + str(e)
        
        if len(eventsVector) == 0:
            raise Exception, 'Tracking terminated unsuccessfully: Events vector has zero length.'
        
        events = get_events(eventsVector)
        self.Parameters.setValue(parameters, check_changed=False)
        self.EventsVector.setValue(events, check_changed=False)
        self.RelabeledImage.setDirty()
        merger_layer_idx = self.parent.parent.trackingApplet._gui.currentGui().layerstack.findMatchingIndex(lambda x: x.name == "Merger")
        tracking_layer_idx = self.parent.parent.trackingApplet._gui.currentGui().layerstack.findMatchingIndex(lambda x: x.name == "Tracking")
        if 'withMergerResolution' in parameters.keys() and not parameters['withMergerResolution']:
            self.parent.parent.trackingApplet._gui.currentGui().layerstack[merger_layer_idx].colorTable = \
                self.parent.parent.trackingApplet._gui.currentGui().merger_colortable
        else:
            self.parent.parent.trackingApplet._gui.currentGui().layerstack[merger_layer_idx].colorTable = \
                self.parent.parent.trackingApplet._gui.currentGui().tracking_colortable

    def propagateDirty(self, inputSlot, subindex, roi):
        super(OpConservationTracking, self).propagateDirty(inputSlot, subindex, roi)

        if inputSlot == self.NumLabels:
            if self.parent.parent.trackingApplet._gui \
                    and self.parent.parent.trackingApplet._gui.currentGui() \
                    and self.NumLabels.ready() \
                    and self.NumLabels.value > 1:
                self.parent.parent.trackingApplet._gui.currentGui()._drawer.maxObjectsBox.setValue(self.NumLabels.value-1)

    def _get_merger_coordinates(self, coordinate_map, time_range, eventsVector):
        # fetch features
        feats = self.ObjectFeatures(time_range).wait()
        # iterate over all timesteps
        for t in feats.keys():
            rc = feats[t][default_features_key]['RegionCenter']
            lower = feats[t][default_features_key]['Coord<Minimum>']
            upper = feats[t][default_features_key]['Coord<Maximum>']
            size = feats[t][default_features_key]['Count']
            for event in eventsVector[t]:
                # check for merger events
                if event.type == pgmlink.EventType.Merger:
                    idx = event.traxel_ids[0]
                    # generate roi: assume the following order: txyzc
                    n_dim = len(rc[idx])
                    roi = [0]*5
                    roi[0] = slice(int(t), int(t+1))
                    roi[1] = slice(int(lower[idx][0]), int(upper[idx][0] + 1))
                    roi[2] = slice(int(lower[idx][1]), int(upper[idx][1] + 1))
                    if n_dim == 3:
                        roi[3] = slice(int(lower[idx][2]), int(upper[idx][2] + 1))
                    else:
                        assert n_dim == 2
                    image_excerpt = self.LabelImage[roi].wait()
                    if n_dim == 2:
                        image_excerpt = image_excerpt[0, ..., 0, 0]
                    elif n_dim ==3:
                        image_excerpt = image_excerpt[0, ..., 0]
                    else:
                        raise Exception, "n_dim = %s instead of 2 or 3"

                    pgmlink.extract_coord_by_timestep_id(coordinate_map,
                                                         image_excerpt,
                                                         lower[idx].astype(np.int64),
                                                         t,
                                                         idx,
<<<<<<< HEAD
                                                         int(size[idx,0]))
=======
                                                         int(size[idx,0]))

    def _relabelMergers(self, volume, time, pixel_offsets=[0, 0, 0], onlyMergers=False, noRelabeling=False):
        if self.CoordinateMap.value.size() == 0:
            print("Skipping merger relabling because coordinate map is empty")
            if onlyMergers:
                return np.zeros_like(volume)
            else:
                return volume
        if time >= len(self.resolvedto):
            if onlyMergers:
                return np.zeros_like(volume)
            else:
                return volume

        coordinate_map = self.CoordinateMap.value
        valid_ids = []
        for old_id, new_ids in self.resolvedto[time].iteritems():
            for new_id in new_ids:
                # TODO Reliable distinction between 2d and 3d?
                if self._ndim == 2:
                    # Assume we have 2d data: bind z to zero
                    relabel_volume = volume[...,0]
                else:
                    # For 3d data use the whole volume
                    relabel_volume = volume
                # relabel
                pgmlink.update_labelimage(
                    coordinate_map,
                    relabel_volume,
                    np.array(pixel_offsets, dtype=np.int64),
                    int(time),
                    int(new_id))
                valid_ids.append(new_id)

        if onlyMergers:
            # find indices of merger ids, set everything else to zero
            idx = np.in1d(volume.ravel(), valid_ids).reshape(volume.shape)
            volume[-idx] = 0

        if noRelabeling:
            return volume
        else:
            return relabel(volume, self.label2color[time])

    def _setParameter(self, key, value, parameters, parameters_changed):
        if key in parameters.keys():
            parameters_changed[key] = (value != parameters[key])
            parameters[key] = value
        else:
            parameters_changed[key] = True
            parameters[key] = value

    def _graphBuildingParameterChanged(self, parameters_changed):
        rebuild_for_keys_changed = [
            'maxObj',
            'sizeDependent',
            'maxDist',
            'withDivisions',
            'divThreshold']
        return any(parameters_changed[key] for key in rebuild_for_keys_changed)

    def do_export(self, settings, selected_features, progress_slot, lane_index, filename_suffix=""):
        """
        Implements ExportOperator.do_export(settings, selected_features, progress_slot
        Most likely called from ExportOperator.export_object_data
        :param settings: the settings for the exporter, see
        :param selected_features:
        :param progress_slot:
        :param lane_index: Ignored. (This is a single-lane operator. It is the caller's responsibility to make sure he's calling the right lane.)
        :param filename_suffix: If provided, appended to the filename (before the extension).
        :return:
        """

        assert lane_index == 0, "This has only been tested in tracking workflows with a single image."

        with_divisions = self.Parameters.value["withDivisions"] if self.Parameters.ready() else False
        with_merger_resolution = self.Parameters.value["withMergerResolution"] if self.Parameters.ready() else False

        if with_divisions:
            object_feature_slot = self.ObjectFeaturesWithDivFeatures
        else:
            object_feature_slot = self.ObjectFeatures

        if with_merger_resolution:
            label_image = self.RelabeledImage

            opRelabeledRegionFeatures = self._setupRelabeledFeatureSlot(object_feature_slot)
            object_feature_slot = opRelabeledRegionFeatures.RegionFeatures
        else:
            label_image = self.LabelImage

        self._do_export_impl(settings, selected_features, progress_slot, object_feature_slot, label_image, lane_index, filename_suffix)

        if with_merger_resolution:
            opRelabeledRegionFeatures.cleanUp()


    def _setupRelabeledFeatureSlot(self, original_feature_slot):
        from ilastik.applets.trackingFeatureExtraction import config
        # when exporting after merger resolving, the stored object features are not up to date for the relabeled objects
        opRelabeledRegionFeatures = OpRelabeledMergerFeatureExtraction(parent=self)
        opRelabeledRegionFeatures.RawImage.connect(self.RawImage)
        opRelabeledRegionFeatures.LabelImage.connect(self.LabelImage)
        opRelabeledRegionFeatures.RelabeledImage.connect(self.RelabeledImage)
        opRelabeledRegionFeatures.OriginalRegionFeatures.connect(original_feature_slot)
        opRelabeledRegionFeatures.ResolvedTo.setValue(self.resolvedto)

        vigra_features = list((set(config.vigra_features)).union(config.selected_features_objectcount[config.features_vigra_name]))
        feature_names_vigra = {}
        feature_names_vigra[config.features_vigra_name] = { name: {} for name in vigra_features }
        opRelabeledRegionFeatures.FeatureNames.setValue(feature_names_vigra)

        return opRelabeledRegionFeatures
>>>>>>> 9656217f
<|MERGE_RESOLUTION|>--- conflicted
+++ resolved
@@ -4,20 +4,13 @@
 from lazyflow.stype import Opaque
 import pgmlink
 from ilastik.applets.tracking.base.opTrackingBase import OpTrackingBase
-<<<<<<< HEAD
-from ilastik.applets.objectExtraction.opObjectExtraction import default_features_key
-from ilastik.applets.tracking.base.trackingUtilities import relabelMergers
+from ilastik.applets.tracking.base.trackingUtilities import relabel, highlightMergers
+from ilastik.applets.objectExtraction.opObjectExtraction import default_features_key, OpRegionFeatures
 from ilastik.applets.tracking.base.trackingUtilities import get_events
 from lazyflow.operators.opCompressedCache import OpCompressedCache
 from lazyflow.roi import sliceToRoi
 from PyQt4 import QtGui
-=======
-from ilastik.applets.tracking.base.trackingUtilities import relabel, highlightMergers
-from ilastik.applets.objectExtraction.opObjectExtraction import default_features_key, OpRegionFeatures
-from ilastik.applets.tracking.base.trackingUtilities import get_events
-from lazyflow.operators.opCompressedCache import OpCompressedCache
 from opRelabeledMergerFeatureExtraction import OpRelabeledMergerFeatureExtraction
->>>>>>> 9656217f
 
 import logging
 logger = logging.getLogger(__name__)
@@ -60,8 +53,6 @@
     MergerCachedOutput = OutputSlot() # For the GUI (blockwise access)
     MergerOutput = OutputSlot()
     
-<<<<<<< HEAD
-=======
     CoordinateMap = OutputSlot()
 
     RelabeledInputHdf5 = InputSlot(optional=True)
@@ -69,7 +60,6 @@
     RelabeledOutputHdf5 = OutputSlot()
     RelabeledCachedOutput = OutputSlot() # For the GUI (blockwise access)
     RelabeledImage = OutputSlot()
->>>>>>> 9656217f
 
     def __init__(self, parent=None, graph=None):
         super(OpConservationTracking, self).__init__(parent=parent, graph=graph)
@@ -80,9 +70,6 @@
         self.MergerCleanBlocks.connect(self._mergerOpCache.CleanBlocks)
         self.MergerOutputHdf5.connect(self._mergerOpCache.OutputHdf5)
         self.MergerCachedOutput.connect(self._mergerOpCache.Output)
-        
-        self.tracker = None
-
 
         self._relabeledOpCache = OpCompressedCache( parent=self )
         self._relabeledOpCache.InputHdf5.connect(self.RelabeledInputHdf5)
@@ -181,12 +168,8 @@
             withArmaCoordinates = True,
             appearance_cost = 500,
             disappearance_cost = 500,
-<<<<<<< HEAD
-            graph_building_parameter_changed = True,
-            motionModelWeight=10.0
-=======
+            motionModelWeight=10.0,
             force_build_hypotheses_graph = False
->>>>>>> 9656217f
             ):
         
         if not self.Parameters.ready():
@@ -199,7 +182,7 @@
         # paramters_changed dictionary will get a "False" entry for this key,
         # otherwise it is set to "True"
         parameters = self.Parameters.value
-<<<<<<< HEAD
+
         parameters['maxDist'] = maxDist
         parameters['maxObj'] = maxObj
         parameters['divThreshold'] = divThreshold
@@ -216,30 +199,8 @@
         parameters['withArmaCoordinates'] = withArmaCoordinates
         parameters['appearanceCost'] = appearance_cost
         parameters['disappearanceCost'] = disappearance_cost
-=======
-        parameters_changed = {}
-        self._setParameter('maxDist', maxDist, parameters, parameters_changed)
-        self._setParameter('maxObj', maxObj, parameters, parameters_changed)
-        self._setParameter('divThreshold', divThreshold, parameters, parameters_changed)
-        self._setParameter('avgSize', avgSize, parameters, parameters_changed)
-        self._setParameter('withTracklets', withTracklets, parameters, parameters_changed)
-        self._setParameter('sizeDependent', sizeDependent, parameters, parameters_changed)
-        self._setParameter('divWeight', divWeight, parameters, parameters_changed)
-        self._setParameter('transWeight', transWeight, parameters, parameters_changed)
-        self._setParameter('withDivisions', withDivisions, parameters, parameters_changed)
-        self._setParameter('withOpticalCorrection', withOpticalCorrection, parameters, parameters_changed)
-        self._setParameter('withClassifierPrior', withClassifierPrior, parameters, parameters_changed)
-        self._setParameter('withMergerResolution', withMergerResolution, parameters, parameters_changed)
-        self._setParameter('borderAwareWidth', borderAwareWidth, parameters, parameters_changed)
-        self._setParameter('withArmaCoordinates', withArmaCoordinates, parameters, parameters_changed)
-        self._setParameter('appearanceCost', appearance_cost, parameters, parameters_changed)
-        self._setParameter('disappearanceCost', disappearance_cost, parameters, parameters_changed)
-        # if self._graphBuildingParameterChanged(parameters_changed):
-        #     do_build_hypotheses_graph = True
-        # else:
-        #     do_build_hypotheses_graph = force_build_hypotheses_graph
+
         do_build_hypotheses_graph = True
->>>>>>> 9656217f
 
         if cplex_timeout:
             parameters['cplex_timeout'] = cplex_timeout
@@ -261,11 +222,7 @@
         
         median_obj_size = [0]
 
-<<<<<<< HEAD
         fs, ts, empty_frame = self._generate_traxelstore(time_range, x_range, y_range, z_range,
-=======
-        ts, empty_frame = self._generate_traxelstore(time_range, x_range, y_range, z_range, 
->>>>>>> 9656217f
                                                                       size_range, x_scale, y_scale, z_scale, 
                                                                       median_object_size=median_obj_size, 
                                                                       with_div=withDivisions,
@@ -305,14 +262,10 @@
         if ndim == 2:
             assert z_range[0] * z_scale == 0 and (z_range[1]-1) * z_scale == 0, "fov of z must be (0,0) if ndim==2"
 
-<<<<<<< HEAD
-        if(self.tracker == None or graph_building_parameter_changed):
-=======
         if self.tracker is None:
             do_build_hypotheses_graph = True
 
         if do_build_hypotheses_graph:
->>>>>>> 9656217f
             print '\033[94m' +"make new graph"+  '\033[0m'
             self.tracker = pgmlink.ConsTracking(maxObj,
                                          sizeDependent,   # size_dependent_detection_prob
@@ -322,7 +275,6 @@
                                          float(divThreshold),
                                          "none",  # detection_rf_filename
                                          fov,
-<<<<<<< HEAD
                                          "none", # dump traxelstore,
                                          pgmlink.ConsTrackingSolverType.DynProgSolver
                                          )
@@ -393,40 +345,11 @@
             # extract the coordinates with the given event vector
             if withMergerResolution:
                 coordinate_map = pgmlink.TimestepIdCoordinateMap()
-                # TODO what should the variable withArmaCoordinates toggle?
-                # is this the intended use?
-                if withArmaCoordinates:
-                    coordinate_map.initialize()
-                self._get_merger_coordinates(coordinate_map,
-                                             time_range,
-                                             eventsVector)
-=======
-                                         "none" # dump traxelstore
-                                         )
-            self.tracker.buildGraph(ts)
-        
-        try:
-            eventsVector = self.tracker.track(0,       # forbidden_cost
-                                            float(ep_gap), # ep_gap
-                                            withTracklets,
-                                            divWeight,
-                                            transWeight,
-                                            disappearance_cost, # disappearance cost
-                                            appearance_cost, # appearance cost
-                                            ndim,
-                                            transition_parameter,
-                                            borderAwareWidth,
-                                            True, #with_constraints
-                                            cplex_timeout)
-            # extract the coordinates with the given event vector
-            if withMergerResolution:
-                coordinate_map = pgmlink.TimestepIdCoordinateMap()
 
                 self._get_merger_coordinates(coordinate_map,
                                              time_range,
                                              eventsVector)
                 self.CoordinateMap.setValue(coordinate_map)
->>>>>>> 9656217f
 
                 eventsVector = self.tracker.resolve_mergers(eventsVector,
                                                 coordinate_map.get(),
@@ -436,12 +359,9 @@
                                                 ndim,
                                                 transition_parameter,
                                                 True, # with_constraints
-<<<<<<< HEAD
-                                                #True) # with_multi_frame_moves
                                                 None) # TransitionClassifier
-=======
-                                                False) # with_multi_frame_moves
->>>>>>> 9656217f
+                                                # multi frame moves are gone
+                                                
         except Exception as e:
             raise Exception, 'Tracking terminated unsuccessfully: ' + str(e)
         
@@ -507,9 +427,6 @@
                                                          lower[idx].astype(np.int64),
                                                          t,
                                                          idx,
-<<<<<<< HEAD
-                                                         int(size[idx,0]))
-=======
                                                          int(size[idx,0]))
 
     def _relabelMergers(self, volume, time, pixel_offsets=[0, 0, 0], onlyMergers=False, noRelabeling=False):
@@ -555,23 +472,6 @@
         else:
             return relabel(volume, self.label2color[time])
 
-    def _setParameter(self, key, value, parameters, parameters_changed):
-        if key in parameters.keys():
-            parameters_changed[key] = (value != parameters[key])
-            parameters[key] = value
-        else:
-            parameters_changed[key] = True
-            parameters[key] = value
-
-    def _graphBuildingParameterChanged(self, parameters_changed):
-        rebuild_for_keys_changed = [
-            'maxObj',
-            'sizeDependent',
-            'maxDist',
-            'withDivisions',
-            'divThreshold']
-        return any(parameters_changed[key] for key in rebuild_for_keys_changed)
-
     def do_export(self, settings, selected_features, progress_slot, lane_index, filename_suffix=""):
         """
         Implements ExportOperator.do_export(settings, selected_features, progress_slot
@@ -623,5 +523,4 @@
         feature_names_vigra[config.features_vigra_name] = { name: {} for name in vigra_features }
         opRelabeledRegionFeatures.FeatureNames.setValue(feature_names_vigra)
 
-        return opRelabeledRegionFeatures
->>>>>>> 9656217f
+        return opRelabeledRegionFeatures