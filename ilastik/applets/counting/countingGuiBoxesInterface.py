--- conflicted
+++ resolved
@@ -19,27 +19,10 @@
 # 		   http://ilastik.org/license.html
 ###############################################################################
 
-<<<<<<< HEAD
 import colorsys
 import logging
 import time
 import warnings
-=======
-
-from builtins import range
-from past.utils import old_div
-from PyQt5 import QtCore
-from PyQt5.QtCore import Qt, QTimer, QPointF, QRectF, QObject, QRect, QSize, pyqtSignal, QEvent, QPoint, pyqtSlot
-from PyQt5.QtGui import QPen, QFont, QBrush, QColor, QMouseEvent
-from PyQt5.QtWidgets import QApplication, QGraphicsItem, QGraphicsRectItem, QGraphicsTextItem, QRubberBand, QStylePainter
-
-
-from volumina.api import createDataSource
-from volumina.api import Viewer
-from volumina.layer import ColortableLayer
-from volumina.colortables import jet
-from volumina import colortables
->>>>>>> 3a20d24c
 
 import numpy as np
 
@@ -61,10 +44,9 @@
     QStylePainter,
 )
 from volumina import colortables
-from volumina.api import Viewer
+from volumina.api import Viewer, createDataSource
 from volumina.colortables import jet
 from volumina.layer import ColortableLayer
-from volumina.pixelpipeline.datasources import LazyflowSource
 
 logger = logging.getLogger(__name__)
 
@@ -1174,13 +1156,8 @@
     do()
 
     cron.timeout.connect(do)
-<<<<<<< HEAD
-    ds = LazyflowSource(op.Output)
+    ds = createDataSource(op.Output)
     layer = ColortableLayer(ds, jet())
-=======
-    ds = createDataSource( op.Output )
-    layer = ColortableLayer(ds,jet())
->>>>>>> 3a20d24c
 
     mainwin = Viewer()
 
