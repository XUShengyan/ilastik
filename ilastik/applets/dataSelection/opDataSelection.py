--- conflicted
+++ resolved
@@ -134,11 +134,7 @@
                         OpInputDataReader.npzExts
                     )
                     internalPathExts = [".{}".format(ipx) for ipx in internalPathExts]
-<<<<<<< HEAD
-                    if pathComponents[0].extension in internalPathExts and internalPaths[0]:
-                        for i in range(len(file_list)):
-                            file_list[i] += '/' + internalPaths[0]
-=======
+
                     if pathComponents[0].extension in internalPathExts and internalPaths:
                         if len(file_list) == len(internalPaths):
                             # assuming a matching internal paths to external paths
@@ -153,7 +149,6 @@
                             # sort of fallback, in case of a mismatch in lengths
                             for i in xrange(len(file_list)):
                                 file_list[i] += '/' + internalPaths[0]
->>>>>>> 3737da29
 
             # For stacks, choose nickname based on a common prefix
             if file_list:
