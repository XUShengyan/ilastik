--- conflicted
+++ resolved
@@ -36,14 +36,13 @@
 from ilastik.utility.commandLineProcessing import convertStringToList
 from ilastik import Project
 import os
-import json
 import sys
 import re
 import tempfile
 import h5py
 import numpy
 import warnings
-import pickle
+import pickle as pickle
 
 from lazyflow.roi import TinyVector, roiToSlice, sliceToRoi
 from lazyflow.utility import timeLogged
@@ -52,13 +51,6 @@
 #######################
 # Convenience methods #
 #######################
-def json_dumps_binary(value):
-    return json.dumps(value, ensure_ascii=False).encode("utf-8")
-
-
-def json_loads_binary(value):
-    return json.loads(value.decode("utf-8"))
-
 
 
 def getOrCreateGroup(parentGroup, groupName):
@@ -102,11 +94,7 @@
 
     """
     if isinstance(strSlicing, bytes):
-<<<<<<< HEAD
-        strSlicing = strSlicing.decode('utf-8')
-=======
         strSlicing = strSlicing.decode("utf-8")
->>>>>>> eccc62cb
 
     slicing = []
     strSlicing = strSlicing[1:-1]  # Drop brackets
@@ -296,11 +284,7 @@
             # Pair stored indexes with their keys,
             # e.g. [(0,'0'), (2, '2'), (3, '3')]
             # Note that in some cases an index might be intentionally skipped.
-<<<<<<< HEAD
-            indexes_to_keys = { int(k) : k for k in list(subgroup.keys()) }
-=======
             indexes_to_keys = {int(k): k for k in list(subgroup.keys())}
->>>>>>> eccc62cb
 
             # Ensure the slot is at least big enough to deserialize into.
             if list(indexes_to_keys.keys()) == []:
@@ -323,23 +307,6 @@
                     # we disconnect the subslot.
                     subslot.disconnect()
 
-<<<<<<< HEAD
-class BinarySlot(SerialSlot):
-    """Implements the logic for serializing a binary slot."""
-    def __init__(self, *args, **kwargs):
-        super().__init__(*args, **kwargs)
-
-    @staticmethod
-    def _getValue(subgroup, slot):
-        val = subgroup[()]
-        # todo: Clean up SerialSlot/BinarySlot
-        # This commented decoding of bytes is the only difference to SerialSlot:
-        # if isinstance(val, bytes):
-        #     # h5py can't store unicode, so we store all strings as encoded utf-8 bytes
-        #     val = val.decode('utf-8')
-        slot.setValue(val)
-=======
->>>>>>> eccc62cb
 
 #######################################################
 # some serial slots that are used in multiple applets #
@@ -468,14 +435,7 @@
         # if each relevant subgroup has been created and if any are missing or their data is missing it should be
         # serialized. Otherwise, if everything is intact, it doesn't suggest serialization unless the state has changed.
 
-<<<<<<< HEAD
-        logger.debug("Checking whether to serialize BlockSlot: {}".format( self.name ))
-        # cannot serialize if not ready
-        if not self.blockslot.ready():
-            return False
-=======
         logger.debug("Checking whether to serialize BlockSlot: {}".format(self.name))
->>>>>>> eccc62cb
 
         if self.dirty:
             logger.debug('BlockSlot "' + self.name + '" appears to be dirty. Should serialize.')
@@ -593,16 +553,7 @@
                     else:
                         block_group.create_dataset("data", data=block.data)
 
-<<<<<<< HEAD
-                    block_group.create_dataset(
-                        "mask",
-                        data=block.mask,
-                        compression="gzip",
-                        compression_opts=2
-                    )
-=======
                     block_group.create_dataset("mask", data=block.mask, compression="gzip", compression_opts=2)
->>>>>>> eccc62cb
                     block_group.create_dataset("fill_value", data=block.fill_value)
 
                     block_group.attrs["blockSlice"] = slicingToString(slicing)
@@ -873,50 +824,12 @@
             transform = lambda x: x
         self.transform = transform
 
-    def _encode_utf8(self, v):
-        if isinstance(v, bool):
-            return numpy.bool(v)
-        elif v is None:
-            return b'None'
-        elif isinstance(v, str):
-            # h5py can't store unicode, so we store all strings as encoded utf-8 bytes
-            return v.encode('utf-8')
-        elif isinstance(v, list) or isinstance(v, tuple):
-            return [self._encode_utf8(vv) for vv in v]
-        else:
-            return v
-
-    def _decode_utf8(self, v):
-        if isinstance(v, list) or isinstance(v, numpy.ndarray):
-            return [self._decode_utf8(vv) for vv in v]
-        elif v == b'None':
-            return None
-        elif v == b'True':
-            return True
-        elif v == b'False':
-            return False
-        elif isinstance(v, bytes):
-            # h5py can't store unicode, so we store all strings as encoded utf-8 bytes
-            return v.decode('utf-8')
-        elif isinstance(v, numpy.integer):
-            return int(v)
-        elif isinstance(v, float):
-            return float(v)
-        elif isinstance(v, numpy.bool_):
-            return bool(v)
-        else:
-            logger.warning('not decoded v', v, type(v))
-            return v
-
     def _saveValue(self, group, name, value):
         sg = group.create_group(name)
         for key, v in value.items():
             if isinstance(v, dict):
                 self._saveValue(sg, key, v)
             else:
-<<<<<<< HEAD
-                sg.create_dataset(str(key), data=self._encode_utf8(v))
-=======
                 if isinstance(v, str):
                     # h5py can't store unicode, so we store all strings as encoded utf-8 bytes
                     v = v.encode("utf-8")
@@ -929,7 +842,6 @@
                             vv.append(a)
                     v = vv
                 sg.create_dataset(str(key), data=v)
->>>>>>> eccc62cb
 
     def _getValueHelper(self, subgroup):
         result = {}
@@ -937,14 +849,10 @@
             if isinstance(subgroup[key], h5py.Group):
                 value = self._getValueHelper(subgroup[key])
             else:
-<<<<<<< HEAD
-                value = self._decode_utf8(subgroup[key][()])
-=======
                 value = subgroup[key][()]
                 if isinstance(value, bytes):
                     # h5py can't store unicode, so we store all strings as encoded utf-8 bytes
                     value = value.decode("utf-8")
->>>>>>> eccc62cb
 
             result[self.transform(key)] = value
         return result
@@ -978,10 +886,7 @@
         assert slot.ready(), (
             "ClassifierFactory slots must be given a default value "
             "(in case the classifier can't be deserialized in a future version of ilastik)."
-<<<<<<< HEAD
-=======
         )
->>>>>>> eccc62cb
 
     def _saveValue(self, group, name, value):
         pickled = pickle.dumps(value, 0)
@@ -1256,17 +1161,11 @@
     def repairFile(self, path, filt=None):
         """get new path to lost file"""
 
-<<<<<<< HEAD
-        from PyQt5.QtWidgets import QFileDialog,QMessageBox
-
-        text = "The file at {} could not be found any more. Do you want to search for it at another directory?".format(path)
-=======
         from PyQt5.QtWidgets import QFileDialog, QMessageBox
 
         text = "The file at {} could not be found any more. Do you want to search for it at another directory?".format(
             path
         )
->>>>>>> eccc62cb
         logger.info(text)
         c = QMessageBox.critical(None, "update external data", text, QMessageBox.Ok | QMessageBox.Cancel)
 
