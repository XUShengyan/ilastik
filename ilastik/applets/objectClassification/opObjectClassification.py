--- conflicted
+++ resolved
@@ -83,10 +83,7 @@
 
     LabelsAllowedFlags = InputSlot(stype='bool', level=1)
     AllowDeleteLabels = InputSlot(stype='bool', value=True)
-<<<<<<< HEAD
-=======
     AllowDeleteLastLabelOnly = InputSlot(stype='bool', value=False)
->>>>>>> 3f119c44
     AllowAddLabel = InputSlot(stype='bool', value=True)
     SuggestedLabelNames = InputSlot(stype=Opaque, value=[])
     LabelInputs = InputSlot(stype=Opaque, rtype=List, optional=True, level=1)
