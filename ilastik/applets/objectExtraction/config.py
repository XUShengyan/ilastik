--- conflicted
+++ resolved
@@ -3,12 +3,8 @@
 compress_labels = True
 
 # all these features are precalculated in opExtractObjects
-<<<<<<< HEAD
-vigra_features = ['Count', 'RegionCenter', 'Mean', 'Variance', \
+vigra_features = ['Count', 'RegionCenter', 'Mean', 'Variance', 'Coord<ValueList>', \
                   'RegionRadii']
-=======
-vigra_features = ['Count','RegionCenter', 'Mean', 'Variance', 'Coord<ValueList>']
->>>>>>> 7c082bbf
 
 # only these features are used. eventually these will be chosen
 # interactively. They many include features not in 'vigra_features',
@@ -17,24 +13,14 @@
                      'SquaredDistance00', 'AngleDaughters', 'ChildrenSizeRatio', \
                      'SquaredDistanceRatio', 'Count', \
                      'ParentChildrenSizeRatio', 'Mean', 'Variance', 'ChildrenMeanRatio', \
-                     'ParentChildrenMeanRatio', 'RegionCenter', 'Coord<ValueList>']
-
-""" selected_features = ['SquaredDistance01', 'SquaredDistance02', \
-                     'SquaredDistance00', 'AngleDaughters', 'ChildrenSizeRatio', \
-                     'SquaredDistanceRatio', 'Count', \
-                     'ParentChildrenSizeRatio', 'Mean', 'Variance', 'ChildrenMeanRatio', \
                      'ParentChildrenMeanRatio',\
                      'SquaredDistance01_corr', 'SquaredDistance02_corr', \
                      'SquaredDistance00_corr', 'AngleDaughters_corr', 'ChildrenSizeRatio_corr', \
                      'SquaredDistanceRatio_corr', \
                      'ParentChildrenSizeRatio_corr', 'ChildrenMeanRatio_corr', \
-<<<<<<< HEAD
                      'ParentChildrenMeanRatio_corr']
 
-selected_features_cell_classification = ['Count', 'Mean', 'Variance',\
+selected_features_cell_classification = ['Count', 'Mean', 'Variance', \
                      'RegionRadii']
 
-selected_features = []
-=======
-                     'ParentChildrenMeanRatio_corr'] """
->>>>>>> 7c082bbf
+selected_features = []