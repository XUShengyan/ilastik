#Python
from copy import copy
import collections
from collections import defaultdict

#SciPy
import numpy as np
import vigra.analysis

#lazyflow
from lazyflow.graph import Operator, InputSlot, OutputSlot, OperatorWrapper
from lazyflow.stype import Opaque
from lazyflow.rtype import List
from lazyflow.roi import roiToSlice
from lazyflow.operators import OpCachedLabelImage, OpMultiArraySlicer2, OpMultiArrayStacker, OpArrayCache, OpCompressedCache

#ilastik
try:
    from ilastik.plugins import pluginManager
except:
    print "Warning: could not import pluginManager"


# These features are always calculated, but not used for prediction.
# They are needed by other applets.
gui_features = ['Coord<Minimum>', 'Coord<Maximum>', 'RegionCenter']

# to distinguish them, their name gets this suffix
gui_features_suffix = '_gui_only'

def max_margin(d, default=0):
    margin = default
    for features in d.itervalues():
        for params in features.itervalues():
            try:
                margin = max(margin, params['margin'])
            except ValueError:
                continue
    return margin


def make_bboxes(binary_bbox, margin):
    # object and context
    dt = vigra.filters.distanceTransform3D(np.asarray(binary_bbox, dtype=np.float32))
    passed = np.asarray(dt < margin).astype(np.bool)

    # context only
    context = (passed - binary_bbox).astype(np.bool)
    return passed, context


class OpRegionFeatures3d(Operator):
    """
    Produces region features (i.e. a vigra.analysis.RegionFeatureAccumulator) for a 3d image.
    The image MUST have xyzc axes, and is permitted to have t axis of dim 1.
    """
    RawVolume = InputSlot()
    LabelVolume = InputSlot()
    Features = InputSlot(rtype=List, stype=Opaque)

    Output = OutputSlot()

    MARGIN = 30

    def __init__(self, *args, **kwargs):
        super(OpRegionFeatures3d, self).__init__(*args, **kwargs)

    def setupOutputs(self):
        assert self.LabelVolume.meta.shape == self.RawVolume.meta.shape, "different shapes for label volume {} and raw data {}".format(self.LabelVolume.meta.shape, self.RawVolume.meta.shape)
        assert self.LabelVolume.meta.axistags == self.RawVolume.meta.axistags

        taggedOutputShape = self.LabelVolume.meta.getTaggedShape()
        if 't' in taggedOutputShape.keys():
            assert taggedOutputShape['t'] == 1
        assert set(taggedOutputShape.keys()) - set('t') == set('xyzc'), "Input volumes must have xyzc axes."

        # Remove the spatial dims (keep t if present)
        del taggedOutputShape['x']
        del taggedOutputShape['y']
        del taggedOutputShape['z']
        del taggedOutputShape['c']

        self.Output.meta.shape = tuple(taggedOutputShape.values())
        self.Output.meta.axistags = vigra.defaultAxistags("".join(taggedOutputShape.keys()))
        # The features for the entire block (in xyz) are provided for the requested tc coordinates.
        self.Output.meta.dtype = object

    def execute(self, slot, subindex, roi, result):
        assert len(roi.start) == len(roi.stop) == len(self.Output.meta.shape)
        assert slot == self.Output

        # Process ENTIRE volume
        rawVolume = self.RawVolume[:].wait()
        labelVolume = self.LabelVolume[:].wait()

        # Convert to 4D (preserve axis order)
        axes4d = self.RawVolume.meta.getTaggedShape().keys()
        axes4d = filter(lambda k: k in 'xyzc', axes4d)

        rawVolume = rawVolume.view(vigra.VigraArray)
        rawVolume.axistags = self.RawVolume.meta.axistags
        rawVolume4d = rawVolume.withAxes(*axes4d)

        labelVolume = labelVolume.view(vigra.VigraArray)
        labelVolume.axistags = self.LabelVolume.meta.axistags
        labelVolume4d = labelVolume.withAxes(*axes4d)

        assert np.prod(roi.stop - roi.start) == 1
        acc = self._extract(rawVolume4d, labelVolume4d)
        result[tuple(roi.start)] = acc
        return result

    def compute_extent(self, i, image, mincoords, maxcoords, axes, margin):
        #find the bounding box
        minx = max(mincoords[i][axes.x] - margin, 0)
        miny = max(mincoords[i][axes.y] - margin, 0)
        minz = max(mincoords[i][axes.z] - margin, 0)

        # Coord<Minimum> and Coord<Maximum> give us the [min,max]
        # coords of the object, but we want the bounding box: [min,max), so add 1
        maxx = min(maxcoords[i][axes.x] + 1 + margin, image.shape[axes.x])
        maxy = min(maxcoords[i][axes.y] + 1 + margin, image.shape[axes.y])
        maxz = min(maxcoords[i][axes.z] + 1 + margin, image.shape[axes.z])

        result = [None] * 3
        result[axes.x] = slice(minx, maxx)
        result[axes.y] = slice(miny, maxy)
        result[axes.z] = slice(minz, maxz)
        return [slice(minx, maxx), slice(miny, maxy), slice(minz, maxz)]

    def compute_rawbbox(self, image, extent, axes):
        key = copy(extent)
        key.insert(axes.c, slice(None))
        return image[tuple(key)]

    def _extract(self, image, labels):
        assert image.ndim == labels.ndim == 4, "Images must be 4D.  Shapes were: {} and {}".format(image.shape, labels.shape)

        # FIXME: maybe simplify?
        class Axes(object):
            x = image.axistags.index('x')
            y = image.axistags.index('y')
            z = image.axistags.index('z')
            c = image.axistags.index('c')
        axes = Axes()

        image = np.asarray(image, dtype=np.float32)
        labels = np.asarray(labels, dtype=np.uint32)

        slc3d = [slice(None)] * 4 # FIXME: do not hardcode
        slc3d[axes.c] = 0

        labels = labels[slc3d]

        #FIXME: clamp the global vigra features here
        extrafeats = vigra.analysis.extractRegionFeatures(image[slc3d], labels,
                                                          gui_features,
                                                          ignoreLabel=0)
        mincoords = extrafeats["Coord<Minimum >"]
        maxcoords = extrafeats["Coord<Maximum >"]
        nobj = mincoords.shape[0]

        feature_names = self.Features([]).wait()

        # do global features
        global_features = defaultdict(list)
        for plugin_name, feature_list in feature_names.iteritems():
            plugin = pluginManager.getPluginByName(plugin_name, "ObjectFeatures")
            feats = plugin.plugin_object.compute_global(image, labels, feature_list, axes)
            global_features = dict(global_features.items() + feats.items())

        # local features: loop over all objects
        def dictextend(a, b):
            for key in b:
                a[key].append(b[key])
            return a

        margin = max_margin(feature_names)
        local_features = defaultdict(list)
        for i in range(1, nobj):
            print "processing object {}".format(i)
            extent = self.compute_extent(i, image, mincoords, maxcoords, axes, margin)
            rawbbox = self.compute_rawbbox(image, extent, axes)
            binary_bbox = np.where(labels[tuple(extent)] == i, 1, 0).astype(np.bool)
            for plugin_name, feature_list in feature_names.iteritems():
                plugin = pluginManager.getPluginByName(plugin_name, "ObjectFeatures")
<<<<<<< HEAD
                feats = plugin.plugin_object.compute_local(rawbbox, label_bboxes, axes, mins, maxs)
=======
                feats = plugin.plugin_object.compute_local(rawbbox, binary_bbox, feature_list, axes)
>>>>>>> 96084557
                local_features = dictextend(local_features, feats)

        for key in local_features.keys():
            value = local_features[key]
            try:
                local_features[key] = np.vstack(list(v.reshape(1, -1) for v in value))
            except:
                print 'warning: feature {} failed'.format(key)
                del local_features[key]

        all_features = dict(global_features.items() + local_features.items())
        print all_features

        for key, value in all_features.iteritems():
            if value.shape[0] != nobj - 1:
                raise Exception('feature {} does not have enough rows')

            # because object classification operator expects nobj to
            # include background. we should change that assumption.
            value = np.vstack((np.zeros(value.shape[1]),
                               value))

            value = value.astype(np.float32) #turn Nones into numpy.NaNs

            assert value.dtype == np.float32
            assert value.shape[0] == nobj
            assert value.ndim == 2

            all_features[key] = value

        # add features needed by downstream applets. these should be
        # removed before classification.
        extrafeats = dict((k.replace(' ', '') + gui_features_suffix, v)
                          for k, v in extrafeats.iteritems())

        return dict(all_features.items() + extrafeats.items())

    def propagateDirty(self, slot, subindex, roi):
        if slot is self.Features:
            self.Output.setDirty(slice(None))
        else:
            axes = self.RawVolume.meta.getTaggedShape().keys()
            dirtyStart = collections.OrderedDict(zip(axes, roi.start))
            dirtyStop = collections.OrderedDict(zip(axes, roi.stop))

            # Remove the spatial dims (keep t and c, if present)
            del dirtyStart['x']
            del dirtyStart['y']
            del dirtyStart['z']
            del dirtyStart['c']

            del dirtyStop['x']
            del dirtyStop['y']
            del dirtyStop['z']
            del dirtyStop['c']

            self.Output.setDirty(dirtyStart.values(), dirtyStop.values())

class OpRegionFeatures(Operator):
    RawImage = InputSlot()
    LabelImage = InputSlot()
    Features = InputSlot(rtype=List, stype=Opaque)
    Output = OutputSlot()

    # Schematic:
    #
    # RawImage ----> opRawTimeSlicer ----
    #                                    \
    # LabelImage --> opLabelTimeSlicer --> opRegionFeatures3dBlocks --> opTimeStacker -> Output

    def __init__(self, *args, **kwargs):
        super(OpRegionFeatures, self).__init__(*args, **kwargs)

        # Distribute the raw data
        self.opRawTimeSlicer = OpMultiArraySlicer2(parent=self)
        self.opRawTimeSlicer.AxisFlag.setValue('t')
        self.opRawTimeSlicer.Input.connect(self.RawImage)
        assert self.opRawTimeSlicer.Slices.level == 1

        # Distribute the labels
        self.opLabelTimeSlicer = OpMultiArraySlicer2(parent=self)
        self.opLabelTimeSlicer.AxisFlag.setValue('t')
        self.opLabelTimeSlicer.Input.connect(self.LabelImage)
        assert self.opLabelTimeSlicer.Slices.level == 1

        self.opRegionFeatures3dBlocks = OperatorWrapper(OpRegionFeatures3d, operator_args=[], parent=self)
        assert self.opRegionFeatures3dBlocks.RawVolume.level == 1
        assert self.opRegionFeatures3dBlocks.LabelVolume.level == 1
        self.opRegionFeatures3dBlocks.RawVolume.connect(self.opRawTimeSlicer.Slices)
        self.opRegionFeatures3dBlocks.LabelVolume.connect(self.opLabelTimeSlicer.Slices)
        self.opRegionFeatures3dBlocks.Features.connect(self.Features)
        assert self.opRegionFeatures3dBlocks.Output.level == 1

        self.opTimeStacker = OpMultiArrayStacker(parent=self)
        self.opTimeStacker.AxisFlag.setValue('t')
        assert self.opTimeStacker.Images.level == 1
        self.opTimeStacker.Images.connect(self.opRegionFeatures3dBlocks.Output)

        # Connect our outputs
        self.Output.connect(self.opTimeStacker.Output)

    def setupOutputs(self):
        pass

    def execute(self, slot, subindex, roi, destination):
        assert False, "Shouldn't get here."

    def propagateDirty(self, slot, subindex, roi):
        pass # Nothing to do...

class OpCachedRegionFeatures(Operator):
    RawImage = InputSlot()
    LabelImage = InputSlot()
    CacheInput = InputSlot(optional=True)
    Features = InputSlot(rtype=List, stype=Opaque)

    Output = OutputSlot()
    CleanBlocks = OutputSlot()

    # Schematic:
    #
    # RawImage -----   blockshape=(t,)=(1,)
    #               \                        \
    # LabelImage ----> OpRegionFeatures ----> OpArrayCache --> Output
    #                                                     \
    #                                                      --> CleanBlocks

    def __init__(self, *args, **kwargs):
        super(OpCachedRegionFeatures, self).__init__(*args, **kwargs)

        # Hook up the labeler
        self._opRegionFeatures = OpRegionFeatures(parent=self)
        self._opRegionFeatures.RawImage.connect(self.RawImage)
        self._opRegionFeatures.LabelImage.connect(self.LabelImage)
        self._opRegionFeatures.Features.connect(self.Features)

        # Hook up the cache.
        self._opCache = OpArrayCache(parent=self)
        self._opCache.Input.connect(self._opRegionFeatures.Output)

        # Hook up our output slots
        self.Output.connect(self._opCache.Output)
        self.CleanBlocks.connect(self._opCache.CleanBlocks)

    def setupOutputs(self):
        assert self.LabelImage.meta.shape == self.RawImage.meta.shape
        assert self.LabelImage.meta.axistags == self.RawImage.meta.axistags

        # Every value in the regionfeatures output is cached seperately as it's own "block"
        blockshape = (1,) * len(self._opRegionFeatures.Output.meta.shape)
        self._opCache.blockShape.setValue(blockshape)

    def setInSlot(self, slot, subindex, roi, value):
        assert slot == self.CacheInput
        slicing = roiToSlice(roi.start, roi.stop)
        self._opCache.Input[ slicing ] = value

    def execute(self, slot, subindex, roi, destination):
        assert False, "Shouldn't get here."

    def propagateDirty(self, slot, subindex, roi):
        pass # Nothing to do...

class OpAdaptTimeListRoi(Operator):
    """
    Adapts the t array output from OpRegionFeatures to an Output slot that is called with a
    'List' rtype, where the roi is a list of time slices, and the output is a
    dictionary of (time, featuredict) pairs.
    """
    Input = InputSlot()
    Output = OutputSlot(stype=Opaque, rtype=List)

    def setupOutputs(self):
        # Number of time steps
        self.Output.meta.shape = self.Input.meta.getTaggedShape()['t']
        self.Output.meta.dtype = object

    def execute(self, slot, subindex, roi, destination):
        assert slot == self.Output, "Unknown output slot"
        taggedShape = self.Input.meta.getTaggedShape()

        # Special case: An empty roi list means "request everything"
        if len(roi) == 0:
            roi = range(taggedShape['t'])

        taggedShape['t'] = 1
        timeIndex = taggedShape.keys().index('t')

        result = {}
        for t in roi:
            start = [0] * len(taggedShape)
            stop = taggedShape.values()
            start[timeIndex] = t
            stop[timeIndex] = t + 1

            #FIXME: why is it wrapped like this?
            val = self.Input(start, stop).wait()
            assert val.shape == (1,)
            result[t] = val[0]

        return result

    def propagateDirty(self, slot, subindex, roi):
        assert slot == self.Input
        timeIndex = self.Input.meta.axistags.index('t')
        self.Output.setDirty(List(self.Output, range(roi.start[timeIndex], roi.stop[timeIndex])))

class OpObjectCenterImage(Operator):
    """A cross in the center of each connected component."""
    BinaryImage = InputSlot()
    RegionCenters = InputSlot(rtype=List, stype=Opaque)
    Output = OutputSlot()

    def setupOutputs(self):
        self.Output.meta.assignFrom(self.BinaryImage.meta)

    @staticmethod
    def __contained_in_subregion(roi, coords):
        b = True
        for i in range(len(coords)):
            b = b and (roi.start[i] <= coords[i] and coords[i] < roi.stop[i])
        return b

    @staticmethod
    def __make_key(roi, coords):
        key = [coords[i] - roi.start[i] for i in range(len(roi.start))]
        return tuple(key)

    def execute(self, slot, subindex, roi, result):
        assert slot == self.Output, "Unknown output slot"
        result[:] = 0
        for t in range(roi.start[0], roi.stop[0]):
            obj_features = self.RegionCenters([t]).wait()
            for ch in range(roi.start[-1], roi.stop[-1]):
                centers = obj_features[t]['RegionCenter' + gui_features_suffix]
                if centers.size:
                    centers = centers[1:, :]
                for center in centers:
                    x, y, z = center[0:3]
                    c = (t, x, y, z, ch)
                    if self.__contained_in_subregion(roi, c):
                        result[self.__make_key(roi, c)] = 255

        return result

    def propagateDirty(self, slot, subindex, roi):
        if slot is self.RegionCenters:
            self.Output.setDirty(slice(None))


class OpObjectExtraction(Operator):
    name = "Object Extraction"

    RawImage = InputSlot()
    BinaryImage = InputSlot()
    BackgroundLabels = InputSlot()
    Features = InputSlot(rtype=List, stype=Opaque)

    LabelImage = OutputSlot()
    ObjectCenterImage = OutputSlot()
    RegionFeatures = OutputSlot(stype=Opaque, rtype=List)

    BlockwiseRegionFeatures = OutputSlot() # For compatibility with tracking workflow, the RegionFeatures output
                                           # has rtype=List, indexed by t.
                                           # For other workflows, output has rtype=ArrayLike, indexed by (t)

    LabelInputHdf5 = InputSlot(optional=True)
    LabelOutputHdf5 = OutputSlot()
    CleanLabelBlocks = OutputSlot()

    RegionFeaturesCacheInput = InputSlot(optional=True)
    RegionFeaturesCleanBlocks = OutputSlot()

    # Schematic:
    #
    # BackgroundLabels              LabelImage
    #                 \            /
    # BinaryImage ---> opLabelImage ---> opRegFeats ---> opRegFeatsAdaptOutput ---> RegionFeatures
    #                                   /                                     \
    # RawImage--------------------------                      BinaryImage ---> opObjectCenterImage --> opCenterCache --> ObjectCenterImage

    def __init__(self, *args, **kwargs):

        super(OpObjectExtraction, self).__init__(*args, **kwargs)

        # internal operators
        self._opLabelImage = OpCachedLabelImage(parent=self)
        self._opRegFeats = OpCachedRegionFeatures(parent=self)
        self._opRegFeatsAdaptOutput = OpAdaptTimeListRoi(parent=self)
        self._opObjectCenterImage = OpObjectCenterImage(parent=self)

        # connect internal operators
        self._opLabelImage.Input.connect(self.BinaryImage)
        self._opLabelImage.InputHdf5.connect(self.LabelInputHdf5)
        self._opLabelImage.BackgroundLabels.connect(self.BackgroundLabels)

        self._opRegFeats.RawImage.connect(self.RawImage)
        self._opRegFeats.LabelImage.connect(self._opLabelImage.Output)
        self._opRegFeats.Features.connect(self.Features)
        self.RegionFeaturesCleanBlocks.connect(self._opRegFeats.CleanBlocks)

        self._opRegFeats.CacheInput.connect(self.RegionFeaturesCacheInput)

        self._opRegFeatsAdaptOutput.Input.connect(self._opRegFeats.Output)

        self._opObjectCenterImage.BinaryImage.connect(self.BinaryImage)
        self._opObjectCenterImage.RegionCenters.connect(self._opRegFeatsAdaptOutput.Output)

        self._opCenterCache = OpCompressedCache(parent=self)
        self._opCenterCache.Input.connect(self._opObjectCenterImage.Output)

        # connect outputs
        self.LabelImage.connect(self._opLabelImage.Output)
        self.ObjectCenterImage.connect(self._opCenterCache.Output)
        self.RegionFeatures.connect(self._opRegFeatsAdaptOutput.Output)
        self.BlockwiseRegionFeatures.connect(self._opRegFeats.Output)
        self.LabelOutputHdf5.connect(self._opLabelImage.OutputHdf5)
        self.CleanLabelBlocks.connect(self._opLabelImage.CleanBlocks)

    def setupOutputs(self):
        taggedShape = self.RawImage.meta.getTaggedShape()
        for k in taggedShape.keys():
            if k == 't' or k == 'c':
                taggedShape[k] = 1
            else:
                taggedShape[k] = 256
        self._opCenterCache.BlockShape.setValue(tuple(taggedShape.values()))

    def execute(self, slot, subindex, roi, result):
        assert False, "Shouldn't get here."

    def propagateDirty(self, inputSlot, subindex, roi):
        pass

    def setInSlot(self, slot, subindex, roi, value):
        assert slot == self.LabelInputHdf5 or slot == self.RegionFeaturesCacheInput, "Invalid slot for setInSlot(): {}".format(slot.name)
        # Nothing to do here.
        # Our Input slots are directly fed into the cache,
        #  so all calls to __setitem__ are forwarded automatically<|MERGE_RESOLUTION|>--- conflicted
+++ resolved
@@ -184,11 +184,8 @@
             binary_bbox = np.where(labels[tuple(extent)] == i, 1, 0).astype(np.bool)
             for plugin_name, feature_list in feature_names.iteritems():
                 plugin = pluginManager.getPluginByName(plugin_name, "ObjectFeatures")
-<<<<<<< HEAD
-                feats = plugin.plugin_object.compute_local(rawbbox, label_bboxes, axes, mins, maxs)
-=======
+
                 feats = plugin.plugin_object.compute_local(rawbbox, binary_bbox, feature_list, axes)
->>>>>>> 96084557
                 local_features = dictextend(local_features, feats)
 
         for key in local_features.keys():
