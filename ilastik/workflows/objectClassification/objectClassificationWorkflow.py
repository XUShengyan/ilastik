###############################################################################
#   ilastik: interactive learning and segmentation toolkit
#
#       Copyright (C) 2011-2014, the ilastik developers
#                                <team@ilastik.org>
#
# This program is free software; you can redistribute it and/or
# modify it under the terms of the GNU General Public License
# as published by the Free Software Foundation; either version 2
# of the License, or (at your option) any later version.
#
# In addition, as a special exception, the copyright holders of
# ilastik give you permission to combine ilastik with applets,
# workflows and plugins which are not covered under the GNU
# General Public License.
#
# See the LICENSE file for details. License information is also available
# on the ilastik web site at:
#		   http://ilastik.org/license.html
###############################################################################
import sys
import os
import warnings
import argparse
import csv

import numpy
import h5py

from ilastik.workflow import Workflow
from ilastik.applets.projectMetadata import ProjectMetadataApplet
from ilastik.applets.dataSelection import DataSelectionApplet, DatasetInfo
from ilastik.applets.featureSelection import FeatureSelectionApplet
from ilastik.applets.pixelClassification import PixelClassificationApplet
from ilastik.applets.featureSelection.opFeatureSelection import OpFeatureSelection
from ilastik.applets.pixelClassification.opPixelClassification import OpPredictionPipeline
from ilastik.applets.thresholdTwoLevels import ThresholdTwoLevelsApplet, OpThresholdTwoLevels
from ilastik.applets.objectExtraction import ObjectExtractionApplet
from ilastik.applets.objectClassification import ObjectClassificationApplet, ObjectClassificationDataExportApplet
from ilastik.applets.fillMissingSlices import FillMissingSlicesApplet
from ilastik.applets.fillMissingSlices.opFillMissingSlices import OpFillMissingSlicesNoCache
from ilastik.applets.blockwiseObjectClassification import BlockwiseObjectClassificationApplet, OpBlockwiseObjectClassification
from ilastik.applets.batchProcessing import BatchProcessingApplet

from lazyflow.graph import Graph, OperatorWrapper
from lazyflow.operators.opReorderAxes import OpReorderAxes
from lazyflow.operators.generic import OpTransposeSlots, OpSelectSubslot
from lazyflow.operators.valueProviders import OpAttributeSelector
from lazyflow.roi import TinyVector
from lazyflow.utility import PathComponents

import logging
logger = logging.getLogger(__name__)

EXPORT_SELECTION_PREDICTIONS = 0
EXPORT_SELECTION_PROBABILITIES = 1
EXPORT_SELECTION_PIXEL_PROBABILITIES = 2

# Constants for pointcloud generation on cluster
CSV_FORMAT = { 'delimiter' : '\t', 'lineterminator' : '\n' }
OUTPUT_COLUMNS = ["x_px", "y_px", "z_px", 
                  "size_px", 
                  "min_x_px", "min_y_px", "min_z_px", 
                  "max_x_px", "max_y_px", "max_z_px"]


class ObjectClassificationWorkflow(Workflow):
    workflowName = "Object Classification Workflow Base"
    defaultAppletIndex = 1 # show DataSelection by default

    def __init__(self, shell, headless,
                 workflow_cmdline_args,
                 project_creation_args,
                 *args, **kwargs):
        graph = kwargs['graph'] if 'graph' in kwargs else Graph()
        if 'graph' in kwargs:
            del kwargs['graph']
        super(ObjectClassificationWorkflow, self).__init__(shell, headless, workflow_cmdline_args, project_creation_args, graph=graph, *args, **kwargs)
        self.stored_pixel_classifier = None
        self.stored_object_classifier = None

        # Parse workflow-specific command-line args
        parser = argparse.ArgumentParser()
        parser.add_argument('--fillmissing', help="use 'fill missing' applet with chosen detection method", choices=['classic', 'svm', 'none'], default='none')
        parser.add_argument('--filter', help="pixel feature filter implementation.", choices=['Original', 'Refactored', 'Interpolated'], default='Original')
        parser.add_argument('--nobatch', help="do not append batch applets", action='store_true', default=False)
        
        parsed_creation_args, unused_args = parser.parse_known_args(project_creation_args)

        self.fillMissing = parsed_creation_args.fillmissing
        self.filter_implementation = parsed_creation_args.filter

        parsed_args, unused_args = parser.parse_known_args(workflow_cmdline_args)
        if parsed_args.fillmissing != 'none' and parsed_creation_args.fillmissing != parsed_args.fillmissing:
            logger.error( "Ignoring --fillmissing cmdline arg.  Can't specify a different fillmissing setting after the project has already been created." )
        
        if parsed_args.filter != 'Original' and parsed_creation_args.filter != parsed_args.filter:
            logger.error( "Ignoring --filter cmdline arg.  Can't specify a different filter setting after the project has already been created." )

        self.batch = not parsed_args.nobatch

        self._applets = []

        self.pcApplet = None
        self.projectMetadataApplet = ProjectMetadataApplet()
        self._applets.append(self.projectMetadataApplet)

        self.setupInputs()
        
        if self.fillMissing != 'none':
            self.fillMissingSlicesApplet = FillMissingSlicesApplet(
                self, "Fill Missing Slices", "Fill Missing Slices", self.fillMissing)
            self._applets.append(self.fillMissingSlicesApplet)

        if isinstance(self, ObjectClassificationWorkflowPixel):
            self.input_types = 'raw'
        elif isinstance(self, ObjectClassificationWorkflowBinary):
            self.input_types = 'raw+binary'
        elif isinstance( self, ObjectClassificationWorkflowPrediction ):
            self.input_types = 'raw+pmaps'
        
        # our main applets
        self.objectExtractionApplet = ObjectExtractionApplet(workflow=self, name = "Object Feature Selection")
        self.objectClassificationApplet = ObjectClassificationApplet(workflow=self)
        self.dataExportApplet = ObjectClassificationDataExportApplet(self, "Object Information Export")
        self.dataExportApplet.set_exporting_operator(self.objectClassificationApplet.topLevelOperator)

        # Customization hooks
        self.dataExportApplet.prepare_for_entire_export = self.prepare_for_entire_export
        #self.dataExportApplet.prepare_lane_for_export = self.prepare_lane_for_export
        self.dataExportApplet.post_process_lane_export = self.post_process_lane_export
        self.dataExportApplet.post_process_entire_export = self.post_process_entire_export
        
        opDataExport = self.dataExportApplet.topLevelOperator
        opDataExport.WorkingDirectory.connect( self.dataSelectionApplet.topLevelOperator.WorkingDirectory )
        
        # See EXPORT_SELECTION_PREDICTIONS and EXPORT_SELECTION_PROBABILITIES, above
        opDataExport.SelectionNames.setValue( ['Object Predictions', 'Object Probabilities'] )        
        if self.input_types == 'raw':
            # Re-configure to add the pixel probabilities option
            # See EXPORT_SELECTION_PIXEL_PROBABILITIES, above
            opDataExport.SelectionNames.setValue( ['Object Predictions', 'Object Probabilities', 'Pixel Probabilities'] )

        self.blockwiseObjectClassificationApplet = BlockwiseObjectClassificationApplet(
            self, "Blockwise Object Classification", "Blockwise Object Classification")

        self._applets.append(self.objectExtractionApplet)
        self._applets.append(self.objectClassificationApplet)
        self._applets.append(self.dataExportApplet)
        self._applets.append(self.blockwiseObjectClassificationApplet)

        self._batch_export_args = None
        self._batch_input_args = None
        self._export_args = None
        self.batchProcessingApplet = None
        if self.batch:
<<<<<<< HEAD
            self.dataSelectionAppletBatch = DataSelectionApplet(
                    self, "Batch Inputs", "Batch Inputs", batchDataGui=True)
            self.opDataSelectionBatch = self.dataSelectionAppletBatch.topLevelOperator
            
            if self.input_types == 'raw':
                role_names = ['Raw Data']
            elif self.input_types == 'raw+binary':
                role_names = ['Raw Data', 'Binary Data']
            elif self.input_types == 'raw+pmaps':
                role_names = ['Raw Data', 'Prediction Maps']
            else:
                assert False, "Unknown object classification subclass type."
            self.opDataSelectionBatch.DatasetRoles.setValue(role_names)

=======
            self.batchProcessingApplet = BatchProcessingApplet(self, 
                                                               "Batch Processing", 
                                                               self.dataSelectionApplet, 
                                                               self.dataExportApplet)
>>>>>>> 974a4131
    
            self._applets.append(self.batchProcessingApplet)
            if unused_args:
                # Additional export args (specific to the object classification workflow)
                export_arg_parser = argparse.ArgumentParser()
                export_arg_parser.add_argument( "--table_filename", help="The location to export the object feature/prediction CSV file.", required=False )
                export_arg_parser.add_argument( "--export_object_prediction_img", action="store_true" )
                export_arg_parser.add_argument( "--export_object_probability_img", action="store_true" )
                
                # TODO: Support this, too, someday?
                #export_arg_parser.add_argument( "--export_object_label_img", action="store_true" )
                
                if self.input_types == 'raw':
                    export_arg_parser.add_argument( "--export_pixel_probability_img", action="store_true" )
                self._export_args, unused_args = export_arg_parser.parse_known_args(unused_args)
                self._export_args.export_pixel_probability_img = self._export_args.export_pixel_probability_img or None

                # We parse the export setting args first.  All remaining args are considered input files by the input applet.
<<<<<<< HEAD
                self._batch_export_args, unused_args = self.batchExportApplet.parse_known_cmdline_args( unused_args )
                self._batch_input_args, unused_args = self.dataSelectionAppletBatch.parse_known_cmdline_args( unused_args, role_names )
=======
                self._batch_export_args, unused_args = self.dataExportApplet.parse_known_cmdline_args( unused_args )
                self._batch_input_args, unused_args = self.batchProcessingApplet.parse_known_cmdline_args( unused_args )

                # For backwards compatibility, translate these special args into the standard syntax
                if self._export_args.export_object_prediction_img:
                    self._batch_input_args.export_source = "Object Predictions"
                if self._export_args.export_object_probability_img:
                    self._batch_input_args.export_source = "Object Probabilities"
                if self._export_args.export_pixel_probability_img:
                    self._batch_input_args.export_source = "Pixel Probabilities"

>>>>>>> 974a4131

        if unused_args:
            logger.warn("Unused command-line args: {}".format( unused_args ))

    @property
    def applets(self):
        return self._applets

    @property
    def imageNameListSlot(self):
        return self.dataSelectionApplet.topLevelOperator.ImageName

    def prepareForNewLane(self, laneIndex):
        if self.pcApplet:
            opPixelClassification = self.pcApplet.topLevelOperator
            if opPixelClassification.classifier_cache.Output.ready() and \
               not opPixelClassification.classifier_cache._dirty:
                self.stored_pixel_classifer = opPixelClassification.classifier_cache.Output.value
            else:
                self.stored_pixel_classifer = None
        
        opObjectClassification = self.objectClassificationApplet.topLevelOperator
        if opObjectClassification.classifier_cache.Output.ready() and \
           not opObjectClassification.classifier_cache._dirty:
            self.stored_object_classifer = opObjectClassification.classifier_cache.Output.value
        else:
            self.stored_object_classifer = None

    def handleNewLanesAdded(self):
        """
        If new lanes were added, then we invalidated our classifiers unecessarily.
        Here, we can restore the classifer so it doesn't need to be retrained.
        """
        # If we have stored classifiers, restore them into the workflow now.
        if self.stored_pixel_classifer:
            opPixelClassification = self.pcApplet.topLevelOperator
            opPixelClassification.classifier_cache.forceValue(self.stored_pixel_classifer)
            # Release reference
            self.stored_pixel_classifer = None

        if self.stored_object_classifer:
            opObjectClassification = self.objectClassificationApplet.topLevelOperator
            opObjectClassification.classifier_cache.forceValue(self.stored_object_classifer)
            # Release reference
            self.stored_object_classifer = None

    def connectLane(self, laneIndex):
        rawslot, binaryslot = self.connectInputs(laneIndex)

        opData = self.dataSelectionApplet.topLevelOperator.getLane(laneIndex)

        opObjExtraction = self.objectExtractionApplet.topLevelOperator.getLane(laneIndex)
        opObjClassification = self.objectClassificationApplet.topLevelOperator.getLane(laneIndex)
        opDataExport = self.dataExportApplet.topLevelOperator.getLane(laneIndex)

        opObjExtraction.RawImage.connect(rawslot)
        opObjExtraction.BinaryImage.connect(binaryslot)

        opObjClassification.RawImages.connect(rawslot)
        opObjClassification.LabelsAllowedFlags.connect(opData.AllowLabels)
        opObjClassification.BinaryImages.connect(binaryslot)

        opObjClassification.SegmentationImages.connect(opObjExtraction.LabelImage)
        opObjClassification.ObjectFeatures.connect(opObjExtraction.RegionFeatures)
        opObjClassification.ComputedFeatureNames.connect(opObjExtraction.Features)

        # Data Export connections
        opDataExport.RawData.connect( opData.ImageGroup[0] )
        opDataExport.RawDatasetInfo.connect( opData.DatasetGroup[0] )
        opDataExport.Inputs.resize(2)
        opDataExport.Inputs[EXPORT_SELECTION_PREDICTIONS].connect( opObjClassification.UncachedPredictionImages )
        opDataExport.Inputs[EXPORT_SELECTION_PROBABILITIES].connect( opObjClassification.ProbabilityChannelImage )
        if self.input_types == 'raw':
            # Append the prediction probabilities to the list of slots that can be exported.
            opDataExport.Inputs.resize(3)
            # Pull from this slot since the data has already been through the Op5 operator
            # (All data in the export operator must have matching spatial dimensions.)
            opThreshold = self.thresholdingApplet.topLevelOperator.getLane(laneIndex)
            opDataExport.Inputs[EXPORT_SELECTION_PIXEL_PROBABILITIES].connect( opThreshold.InputImage )

        opObjClassification = self.objectClassificationApplet.topLevelOperator.getLane(laneIndex)
        opBlockwiseObjectClassification = self.blockwiseObjectClassificationApplet.topLevelOperator.getLane(laneIndex)

        opBlockwiseObjectClassification.RawImage.connect(opObjClassification.RawImages)
        opBlockwiseObjectClassification.BinaryImage.connect(opObjClassification.BinaryImages)
        opBlockwiseObjectClassification.Classifier.connect(opObjClassification.Classifier)
        opBlockwiseObjectClassification.LabelsCount.connect(opObjClassification.NumLabels)
        opBlockwiseObjectClassification.SelectedFeatures.connect(opObjClassification.SelectedFeatures)
        
    def onProjectLoaded(self, projectManager):
        if not self._headless:
            return
        
        if not (self._batch_input_args and self._batch_export_args):
            raise RuntimeError("Currently, this workflow has no batch mode and headless mode support")
        
        # Check for problems: Is the project file ready to use?
        opObjClassification = self.objectClassificationApplet.topLevelOperator
        if not opObjClassification.Classifier.ready():
            logger.error( "Can't run batch prediction.\n"
                          "Couldn't obtain a classifier from your project file: {}.\n"
                          "Please make sure your project is fully configured with a trained classifier."
                          .format(projectManager.currentProjectPath) )
            return

        # Configure the data export operator.
        if self._batch_export_args:
            self.dataExportApplet.configure_operator_with_parsed_args( self._batch_export_args )

        if self._export_args:        
            csv_filename = self._export_args.table_filename
            if csv_filename:
                # The user wants to override the csv export location via 
                #  the command-line arguments. Apply the new setting to the operator.
                settings, selected_features = self.objectClassificationApplet.topLevelOperator.get_table_export_settings()
                if settings is None:
                    raise RuntimeError("You can't export the CSV object table unless you configure it in the GUI first.")
                assert 'file path' in settings, "Expected settings dict to contain a 'file path' key.  Did you rename that key?"
                settings['file path'] = csv_filename
                self.objectClassificationApplet.topLevelOperator.configure_table_export_settings( settings, selected_features )

        # Configure the batch data selection operator.
        if self._batch_input_args and self._batch_input_args.raw_data:
            logger.info("Beginning Batch Processing")
            self.batchProcessingApplet.run_export_from_parsed_args(self._batch_input_args)
            logger.info("Completed Batch Processing")

    def prepare_for_entire_export(self):
        # Un-freeze the workflow so we don't just get a bunch of zeros from the caches when we ask for results
        if self.pcApplet:
            self.pc_freeze_status = self.pcApplet.topLevelOperator.FreezePredictions.value
            self.pcApplet.topLevelOperator.FreezePredictions.setValue(False)
        self.oc_freeze_status = self.objectClassificationApplet.topLevelOperator.FreezePredictions.value
        self.objectClassificationApplet.topLevelOperator.FreezePredictions.setValue(False)

    def post_process_entire_export(self):
        # Unfreeze.
        if self.pcApplet:
            self.pcApplet.topLevelOperator.FreezePredictions.setValue(self.pc_freeze_status)
        self.objectClassificationApplet.topLevelOperator.FreezePredictions.setValue(self.oc_freeze_status)

    def post_process_lane_export(self, lane_index):
        # FIXME: This probably only works for the non-blockwise export slot.
        #        We should assert that the user isn't using the blockwise slot.
        settings, selected_features = self.objectClassificationApplet.topLevelOperator.get_table_export_settings()
        if settings:
            raw_dataset_info = self.dataSelectionApplet.topLevelOperator.DatasetGroup[lane_index][0].value
            if raw_dataset_info.location == DatasetInfo.Location.FileSystem:
                filename_suffix = raw_dataset_info.nickname
            else:
                filename_suffix = str(lane_index)
            req = self.objectClassificationApplet.topLevelOperator.export_object_data(
                        lane_index, 
                        # FIXME: Even in non-headless mode, we can't show the gui because we're running in a non-main thread.
                        #        That's not a huge deal, because there's still a progress bar for the overall export.
                        show_gui=False, 
                        filename_suffix=filename_suffix)
            req.wait()
         
    def _record_array_to_csv(self, record_array, filename):
        """
        Save the given record array to a CSV file.
        """
        # Sort by offset
        with open(filename, 'w') as csv_file:
            sorted_fields = sorted( record_array.dtype.fields.items(), key=lambda (k,v): v[1] )
            field_names = map( lambda (k,v): k, sorted_fields )
            for name in field_names:
                # Remove any commas in the header (this is csv, after all)
                name = name.replace(',', '/')
                csv_file.write(name + ',')
            csv_file.write('\n')
            for row in record_array:
                for name in field_names:
                    csv_file.write(str(row[name]) + ',')
                csv_file.write('\n')

    def getHeadlessOutputSlot(self, slotId):
        if slotId == "BatchPredictionImage":
            return self.opBatchClassify.PredictionImage
        raise Exception("Unknown headless output slot")

    def postprocessClusterSubResult(self, roi, result, blockwise_fileset):
        """
        """
        # TODO: Here, we hard-code to select from the first lane only.
        opBatchClassify = self.opBatchClassify[0]
        
        from lazyflow.utility.io.blockwiseFileset import vectorized_pickle_dumps
        # Assume that roi always starts as a multiple of the blockshape
        block_shape = opBatchClassify.get_blockshape()
        assert all(block_shape == blockwise_fileset.description.sub_block_shape), "block shapes don't match"
        assert all((roi[0] % block_shape) == 0), "Sub-blocks must exactly correspond to the blockwise object classification blockshape"
        sub_block_index = roi[0] / blockwise_fileset.description.sub_block_shape

        sub_block_start = sub_block_index
        sub_block_stop = sub_block_start + 1
        sub_block_roi = (sub_block_start, sub_block_stop)
        
        # FIRST, remove all objects that lie outside the block (i.e. remove the ones in the halo)
        region_features = opBatchClassify.BlockwiseRegionFeatures( *sub_block_roi ).wait()
        region_features_dict = region_features.flat[0]
        region_centers = region_features_dict['Default features']['RegionCenter']

        opBlockPipeline = opBatchClassify._blockPipelines[ tuple(roi[0]) ]

        # Compute the block offset within the image coordinates
        halo_roi = opBlockPipeline._halo_roi

        translated_region_centers = region_centers + halo_roi[0][1:-1]

        # TODO: If this is too slow, vectorize this
        mask = numpy.zeros( region_centers.shape[0], dtype=numpy.bool_ )
        for index, translated_region_center in enumerate(translated_region_centers):
            # FIXME: Here we assume t=0 and c=0
            mask[index] = opBatchClassify.is_in_block( roi[0], (0,) + tuple(translated_region_center) + (0,) )
        
        # Always exclude the first object (it's the background??)
        mask[0] = False
        
        # Remove all 'negative' predictions, emit only 'positive' predictions
        # FIXME: Don't hardcode this?
        POSITIVE_LABEL = 2
        objectwise_predictions = opBlockPipeline.ObjectwisePredictions([]).wait()[0]
        assert objectwise_predictions.shape == mask.shape
        mask[objectwise_predictions != POSITIVE_LABEL] = False

        filtered_features = {}
        for feature_group, feature_dict in region_features_dict.items():
            filtered_group = filtered_features[feature_group] = {}
            for feature_name, feature_array in feature_dict.items():
                filtered_group[feature_name] = feature_array[mask]

        # SECOND, translate from block-local coordinates to global (file) coordinates.
        # Unfortunately, we've got multiple translations to perform here:
        # Coordinates in the region features are relative to their own block INCLUDING HALO,
        #  so we need to add the start of the block-with-halo as an offset.
        # BUT the image itself may be offset relative to the BlockwiseFileset coordinates
        #  (due to the view_origin setting), so we also need to add an offset for that, too

        # Get the image offset relative to the file coordinates
        image_offset = blockwise_fileset.description.view_origin
        
        total_offset_5d = halo_roi[0] + image_offset
        total_offset_3d = total_offset_5d[1:-1]

        filtered_features["Default features"]["RegionCenter"] += total_offset_3d
        filtered_features["Default features"]["Coord<Minimum>"] += total_offset_3d
        filtered_features["Default features"]["Coord<Maximum>"] += total_offset_3d

        # Finally, write the features to hdf5
        h5File = blockwise_fileset.getOpenHdf5FileForBlock( roi[0] )
        if 'pickled_region_features' in h5File:
            del h5File['pickled_region_features']

        # Must use str dtype
        dtype = h5py.new_vlen(str)
        dataset = h5File.create_dataset( 'pickled_region_features', shape=(1,), dtype=dtype )
        pickled_features = vectorized_pickle_dumps(numpy.array((filtered_features,)))
        dataset[0] = pickled_features

        object_centers_xyz = filtered_features["Default features"]["RegionCenter"].astype(int)
        object_min_coords_xyz = filtered_features["Default features"]["Coord<Minimum>"].astype(int)
        object_max_coords_xyz = filtered_features["Default features"]["Coord<Maximum>"].astype(int)
        object_sizes = filtered_features["Default features"]["Count"][:,0].astype(int)

        # Also, write out selected features as a 'point cloud' csv file.
        # (Store the csv file next to this block's h5 file.)
        dataset_directory = blockwise_fileset.getDatasetDirectory(roi[0])
        pointcloud_path = os.path.join( dataset_directory, "block-pointcloud.csv" )
        
        logger.info("Writing to csv: {}".format( pointcloud_path ))
        with open(pointcloud_path, "w") as fout:
            csv_writer = csv.DictWriter(fout, OUTPUT_COLUMNS, **CSV_FORMAT)
            csv_writer.writeheader()
        
            for obj_id in range(len(object_sizes)):
                fields = {}
                fields["x_px"], fields["y_px"], fields["z_px"], = object_centers_xyz[obj_id]
                fields["min_x_px"], fields["min_y_px"], fields["min_z_px"], = object_min_coords_xyz[obj_id]
                fields["max_x_px"], fields["max_y_px"], fields["max_z_px"], = object_max_coords_xyz[obj_id]
                fields["size_px"] = object_sizes[obj_id]

                csv_writer.writerow( fields )
                #fout.flush()
        
        logger.info("FINISHED csv export")

    def handleAppletStateUpdateRequested(self, upstream_ready=False):
        """
        Overridden from Workflow base class
        Called when an applet has fired the :py:attr:`Applet.appletStateUpdateRequested`
        
        This method will be called by the child classes with the result of their
        own applet readyness findings as keyword argument.
        """

        # all workflows have these applets in common:

        # object feature selection
        # object classification
        # object prediction export
        # blockwise classification
        # batch input
        # batch prediction export

        self._shell.setAppletEnabled(self.dataSelectionApplet, not self.batchProcessingApplet.busy)

        cumulated_readyness = upstream_ready
        cumulated_readyness &= not self.batchProcessingApplet.busy # Nothing can be touched while batch mode is executing.

        self._shell.setAppletEnabled(self.objectExtractionApplet, cumulated_readyness)

        object_features_ready = ( self.objectExtractionApplet.topLevelOperator.Features.ready()
                                  and len(self.objectExtractionApplet.topLevelOperator.Features.value) > 0 )
        cumulated_readyness = cumulated_readyness and object_features_ready
        self._shell.setAppletEnabled(self.objectClassificationApplet, cumulated_readyness)

        opObjectClassification = self.objectClassificationApplet.topLevelOperator
        invalid_classifier = opObjectClassification.classifier_cache.fixAtCurrent.value and \
                             opObjectClassification.classifier_cache.Output.ready() and\
                             opObjectClassification.classifier_cache.Output.value is None

        invalid_classifier |= not opObjectClassification.NumLabels.ready() or \
                              opObjectClassification.NumLabels.value < 2

        object_classification_ready = object_features_ready and not invalid_classifier

        cumulated_readyness = cumulated_readyness and object_classification_ready
        self._shell.setAppletEnabled(self.dataExportApplet, cumulated_readyness)

        if self.batch:
            object_prediction_ready = True  # TODO is that so?
            cumulated_readyness = cumulated_readyness and object_prediction_ready

            self._shell.setAppletEnabled(self.blockwiseObjectClassificationApplet, cumulated_readyness)
            self._shell.setAppletEnabled(self.batchProcessingApplet, cumulated_readyness)

        # Lastly, check for certain "busy" conditions, during which we 
        # should prevent the shell from closing the project.
        #TODO implement
        busy = False
        self._shell.enableProjectChanges( not busy )

    def _inputReady(self, nRoles):
        slot = self.dataSelectionApplet.topLevelOperator.ImageGroup
        if len(slot) > 0:
            input_ready = True
            for sub in slot:
                input_ready = input_ready and \
                    all([sub[i].ready() for i in range(nRoles)])
        else:
            input_ready = False

        return input_ready


class ObjectClassificationWorkflowPixel(ObjectClassificationWorkflow):
    workflowName = "Object Classification (from pixel classification)"
    workflowDisplayName = "Pixel Classification + Object Classification"

    def setupInputs(self):
        data_instructions = 'Use the "Raw Data" tab on the right to load your intensity image(s).'
        
        self.dataSelectionApplet = DataSelectionApplet( self, 
                                                        "Input Data", 
                                                        "Input Data", 
                                                        batchDataGui=False,
                                                        force5d=False, 
                                                        instructionText=data_instructions )
        opData = self.dataSelectionApplet.topLevelOperator
        opData.DatasetRoles.setValue(['Raw Data'])

        self.featureSelectionApplet = FeatureSelectionApplet(
            self,
            "Feature Selection",
            "FeatureSelections",
            filter_implementation=self.filter_implementation
        )

        self.pcApplet = PixelClassificationApplet(
            self, "PixelClassification")
        self.thresholdingApplet = ThresholdTwoLevelsApplet(
            self, "Thresholding", "ThresholdTwoLevels")

        self._applets.append(self.dataSelectionApplet)
        self._applets.append(self.featureSelectionApplet)
        self._applets.append(self.pcApplet)
        self._applets.append(self.thresholdingApplet)


    def connectInputs(self, laneIndex):
               
        op5raw = OpReorderAxes(parent=self)
        op5raw.AxisOrder.setValue("txyzc")
        op5pred = OpReorderAxes(parent=self)
        op5pred.AxisOrder.setValue("txyzc")
        op5threshold = OpReorderAxes(parent=self)
        op5threshold.AxisOrder.setValue("txyzc")
        
        ## Access applet operators
        opData = self.dataSelectionApplet.topLevelOperator.getLane(laneIndex)
        opTrainingFeatures = self.featureSelectionApplet.topLevelOperator.getLane(laneIndex)
        opClassify = self.pcApplet.topLevelOperator.getLane(laneIndex)
        opThreshold = self.thresholdingApplet.topLevelOperator.getLane(laneIndex)

        if self.fillMissing !='none':
            opFillMissingSlices = self.fillMissingSlicesApplet.topLevelOperator.getLane(laneIndex)
            opFillMissingSlices.Input.connect(opData.Image)
            rawslot = opFillMissingSlices.Output
        else:
            rawslot = opData.Image

        opTrainingFeatures.InputImage.connect(rawslot)

        opClassify.InputImages.connect(rawslot)
        opClassify.LabelsAllowedFlags.connect(opData.AllowLabels)
        opClassify.FeatureImages.connect(opTrainingFeatures.OutputImage)
        opClassify.CachedFeatureImages.connect(opTrainingFeatures.CachedOutputImage)

        op5raw.Input.connect(rawslot)
        op5pred.Input.connect(opClassify.PredictionProbabilities)

        opThreshold.RawInput.connect(op5raw.Output)
        opThreshold.InputImage.connect(op5pred.Output)
        opThreshold.InputChannelColors.connect( opClassify.PmapColors )

        op5threshold.Input.connect(opThreshold.CachedOutput)

        return op5raw.Output, op5threshold.Output

    def handleAppletStateUpdateRequested(self):
        """
        Overridden from Workflow base class
        Called when an applet has fired the :py:attr:`Applet.appletStateUpdateRequested`
        """
        input_ready = self._inputReady(1)
        cumulated_readyness = input_ready

        cumulated_readyness &= not self.batchProcessingApplet.busy # Nothing can be touched while batch mode is executing.

        opFeatureSelection = self.featureSelectionApplet.topLevelOperator
        featureOutput = opFeatureSelection.OutputImage
        features_ready = len(featureOutput) > 0 and  \
            featureOutput[0].ready() and \
            (TinyVector(featureOutput[0].meta.shape) > 0).all()
        cumulated_readyness = cumulated_readyness and features_ready
        self._shell.setAppletEnabled(self.pcApplet, cumulated_readyness)

        slot = self.pcApplet.topLevelOperator.PredictionProbabilities
        predictions_ready = len(slot) > 0 and \
            slot[0].ready() and \
            (TinyVector(slot[0].meta.shape) > 0).all()

        cumulated_readyness = cumulated_readyness and predictions_ready
        self._shell.setAppletEnabled(self.thresholdingApplet, cumulated_readyness)

        # Problems can occur if the features or input data are changed during live update mode.
        # Don't let the user do that.
        opPixelClassification = self.pcApplet.topLevelOperator
        live_update_active = not opPixelClassification.FreezePredictions.value

        self._shell.setAppletEnabled(self.dataSelectionApplet, not live_update_active)
        self._shell.setAppletEnabled(self.featureSelectionApplet, input_ready and not live_update_active)

        super(ObjectClassificationWorkflowPixel, self).handleAppletStateUpdateRequested(upstream_ready=cumulated_readyness)


class ObjectClassificationWorkflowBinary(ObjectClassificationWorkflow):
    workflowName = "Object Classification (from binary image)"
    workflowDisplayName = "Object Classification [Inputs: Raw Data, Segmentation]"

    def setupInputs(self):
        data_instructions = 'Use the "Raw Data" tab to load your intensity image(s).\n\n'\
                            'Use the "Segmentation Image" tab to load your binary mask image(s).'

        self.dataSelectionApplet = DataSelectionApplet( self,
                                                        "Input Data",
                                                        "Input Data",
                                                        batchDataGui=False,
                                                        force5d=True,
                                                        instructionText=data_instructions )

        opData = self.dataSelectionApplet.topLevelOperator
        opData.DatasetRoles.setValue(['Raw Data', 'Segmentation Image'])
        self._applets.append(self.dataSelectionApplet)

    def connectInputs(self, laneIndex):
        opData = self.dataSelectionApplet.topLevelOperator.getLane(laneIndex)
        if self.fillMissing != 'none':
            opFillMissingSlices = self.fillMissingSlicesApplet.topLevelOperator.getLane(laneIndex)
            opFillMissingSlices.Input.connect(opData.ImageGroup[0])
            rawslot = opFillMissingSlices.Output
        else:
            rawslot = opData.ImageGroup[0]

        return rawslot, opData.ImageGroup[1]

    def handleAppletStateUpdateRequested(self):
        """
        Overridden from Workflow base class
        Called when an applet has fired the :py:attr:`Applet.appletStateUpdateRequested`
        """
        input_ready = self._inputReady(2)

        super(ObjectClassificationWorkflowBinary, self).handleAppletStateUpdateRequested(upstream_ready=input_ready)


class ObjectClassificationWorkflowPrediction(ObjectClassificationWorkflow):
    workflowName = "Object Classification (from prediction image)"
    workflowDisplayName = "Object Classification [Inputs: Raw Data, Pixel Prediction Map]"

    def setupInputs(self):
        data_instructions = 'Use the "Raw Data" tab to load your intensity image(s).\n\n'\
                            'Use the "Prediction Maps" tab to load your pixel-wise probability image(s).'
        
        self.dataSelectionApplet = DataSelectionApplet( self,
                                                        "Input Data",
                                                        "Input Data",
                                                        batchDataGui=False,
                                                        force5d=True,
                                                        instructionText=data_instructions )

        opData = self.dataSelectionApplet.topLevelOperator
        opData.DatasetRoles.setValue(['Raw Data', 'Prediction Maps'])
        self._applets.append(self.dataSelectionApplet)

        self.thresholdingApplet = ThresholdTwoLevelsApplet(self, "Threshold and Size Filter", "ThresholdTwoLevels")
        self._applets.append(self.thresholdingApplet)

    def connectInputs(self, laneIndex):
        opData = self.dataSelectionApplet.topLevelOperator.getLane(laneIndex)
        opTwoLevelThreshold = self.thresholdingApplet.topLevelOperator.getLane(laneIndex)

        op5raw = OpReorderAxes(parent=self)
        op5raw.AxisOrder.setValue("txyzc")
        op5predictions = OpReorderAxes(parent=self)
        op5predictions.AxisOrder.setValue("txyzc")

        if self.fillMissing != 'none':
            opFillMissingSlices = self.fillMissingSlicesApplet.topLevelOperator.getLane(laneIndex)
            opFillMissingSlices.Input.connect(opData.ImageGroup[0])
            rawslot = opFillMissingSlices.Output
        else:
            rawslot = opData.ImageGroup[0]

        op5raw.Input.connect(rawslot)
        op5predictions.Input.connect(opData.ImageGroup[1])

        opTwoLevelThreshold.RawInput.connect(op5raw.Output)
        opTwoLevelThreshold.InputImage.connect(op5predictions.Output)

        op5Binary = OpReorderAxes(parent=self)
        op5Binary.AxisOrder.setValue("txyzc")
        op5Binary.Input.connect(opTwoLevelThreshold.CachedOutput)

        return op5raw.Output, op5Binary.Output

    def handleAppletStateUpdateRequested(self):
        """
        Overridden from Workflow base class
        Called when an applet has fired the :py:attr:`Applet.appletStateUpdateRequested`
        """
        input_ready = self._inputReady(2)
        cumulated_readyness = input_ready
        cumulated_readyness &= not self.batchProcessingApplet.busy # Nothing can be touched while batch mode is executing.
        self._shell.setAppletEnabled(self.thresholdingApplet, cumulated_readyness)

        thresholding_ready = True  # is that so?
        cumulated_readyness = cumulated_readyness and thresholding_ready
        super(ObjectClassificationWorkflowPrediction, self).handleAppletStateUpdateRequested(upstream_ready=cumulated_readyness)


if __name__ == "__main__":
    from sys import argv
    w = ObjectClassificationWorkflow(True, argv)<|MERGE_RESOLUTION|>--- conflicted
+++ resolved
@@ -147,6 +147,8 @@
         self._applets.append(self.objectExtractionApplet)
         self._applets.append(self.objectClassificationApplet)
         self._applets.append(self.dataExportApplet)
+            self.opDataSelectionBatch.DatasetRoles.setValue(role_names)
+
         self._applets.append(self.blockwiseObjectClassificationApplet)
 
         self._batch_export_args = None
@@ -154,27 +156,10 @@
         self._export_args = None
         self.batchProcessingApplet = None
         if self.batch:
-<<<<<<< HEAD
-            self.dataSelectionAppletBatch = DataSelectionApplet(
-                    self, "Batch Inputs", "Batch Inputs", batchDataGui=True)
-            self.opDataSelectionBatch = self.dataSelectionAppletBatch.topLevelOperator
-            
-            if self.input_types == 'raw':
-                role_names = ['Raw Data']
-            elif self.input_types == 'raw+binary':
-                role_names = ['Raw Data', 'Binary Data']
-            elif self.input_types == 'raw+pmaps':
-                role_names = ['Raw Data', 'Prediction Maps']
-            else:
-                assert False, "Unknown object classification subclass type."
-            self.opDataSelectionBatch.DatasetRoles.setValue(role_names)
-
-=======
             self.batchProcessingApplet = BatchProcessingApplet(self, 
                                                                "Batch Processing", 
                                                                self.dataSelectionApplet, 
                                                                self.dataExportApplet)
->>>>>>> 974a4131
     
             self._applets.append(self.batchProcessingApplet)
             if unused_args:
@@ -193,10 +178,6 @@
                 self._export_args.export_pixel_probability_img = self._export_args.export_pixel_probability_img or None
 
                 # We parse the export setting args first.  All remaining args are considered input files by the input applet.
-<<<<<<< HEAD
-                self._batch_export_args, unused_args = self.batchExportApplet.parse_known_cmdline_args( unused_args )
-                self._batch_input_args, unused_args = self.dataSelectionAppletBatch.parse_known_cmdline_args( unused_args, role_names )
-=======
                 self._batch_export_args, unused_args = self.dataExportApplet.parse_known_cmdline_args( unused_args )
                 self._batch_input_args, unused_args = self.batchProcessingApplet.parse_known_cmdline_args( unused_args )
 
@@ -208,7 +189,6 @@
                 if self._export_args.export_pixel_probability_img:
                     self._batch_input_args.export_source = "Pixel Probabilities"
 
->>>>>>> 974a4131
 
         if unused_args:
             logger.warn("Unused command-line args: {}".format( unused_args ))
