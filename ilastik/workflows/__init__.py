###############################################################################
#   ilastik: interactive learning and segmentation toolkit
#
#       Copyright (C) 2011-2014, the ilastik developers
#                                <team@ilastik.org>
#
# This program is free software; you can redistribute it and/or
# modify it under the terms of the GNU General Public License
# as published by the Free Software Foundation; either version 2
# of the License, or (at your option) any later version.
#
# In addition, as a special exception, the copyright holders of
# ilastik give you permission to combine ilastik with applets,
# workflows and plugins which are not covered under the GNU
# General Public License.
#
# See the LICENSE file for details. License information is also available
# on the ilastik web site at:
#		   http://ilastik.org/license.html
###############################################################################
import logging
logger = logging.getLogger(__name__)

import ilastik.config

import pixelClassification

try:
    import objectClassification
except ImportError as e:
    logger.warn("Failed to import object workflow; check dependencies: " + str(e))

try:
    import carving 
except ImportError as e:
    logger.warn( "Failed to import carving workflow; check cylemon dependency: " + str(e) )

try:
    import tracking.manual
except ImportError as e:
    logger.warn( "Failed to import tracking workflow; check pgmlink dependency: " + str(e) )

try:
    import counting
except ImportError as e:
    logger.warn("Failed to import counting workflow; check dependencies: " + str(e))

try:
    import tracking.conservation
except ImportError as e:
    logger.warn( "Failed to import automatic tracking workflow (conservation tracking). For this workflow, see the installation"\
                 "instructions on our website ilastik.org; check dependencies: " + str(e) )

<<<<<<< HEAD
try:
    import nanshe.nansheWorkflow
except ImportError as e:
    if ilastik.config.cfg.getboolean('ilastik', 'debug'):
        logger.warn( "Failed to import nanshe workflow. Check dependencies: " + str(e) )
=======
import iiboostPixelClassification
try:
    import iiboostPixelClassification
except ImportError as e:
    logger.warn( "Failed to import the IIBoost Synapse detection workflow.  Check IIBoost dependency." )


# Examples
import ilastik.config
>>>>>>> d1be3e1d

import examples.dataConversion

# Examples
if ilastik.config.cfg.getboolean('ilastik', 'debug'):
    import vigraWatershed
    import examples.layerViewer
    import examples.thresholdMasking
    import examples.deviationFromMean
    import examples.labeling
    import examples.connectedComponents
    import tracking.chaingraph<|MERGE_RESOLUTION|>--- conflicted
+++ resolved
@@ -51,23 +51,18 @@
     logger.warn( "Failed to import automatic tracking workflow (conservation tracking). For this workflow, see the installation"\
                  "instructions on our website ilastik.org; check dependencies: " + str(e) )
 
-<<<<<<< HEAD
 try:
     import nanshe.nansheWorkflow
 except ImportError as e:
     if ilastik.config.cfg.getboolean('ilastik', 'debug'):
         logger.warn( "Failed to import nanshe workflow. Check dependencies: " + str(e) )
-=======
+
 import iiboostPixelClassification
 try:
     import iiboostPixelClassification
 except ImportError as e:
     logger.warn( "Failed to import the IIBoost Synapse detection workflow.  Check IIBoost dependency." )
 
-
-# Examples
-import ilastik.config
->>>>>>> d1be3e1d
 
 import examples.dataConversion
 
