--- conflicted
+++ resolved
@@ -51,11 +51,7 @@
     return ".".join(str(i) for i in t)
 
 
-<<<<<<< HEAD
-__version_info__ = (1, 4, '0a1')  # Don't forget to update the splash screen!
-=======
 __version_info__ = (1, 3, "4a1")
->>>>>>> eccc62cb
 __version__ = _format_version(__version_info__)
 
 
