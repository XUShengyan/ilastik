<<<<<<< HEAD
from PyQt4.QtGui import QColor, QPixmap, QIcon, QItemSelectionModel, QPainter, QPen, QImage
from PyQt4.QtCore import QObject, QAbstractTableModel, Qt, QModelIndex, pyqtSignal,QString
=======
from PyQt4.QtGui import QColor, QPixmap, QIcon, QItemSelectionModel, QPainter, QPen, QImage, QDialog,QColorDialog
from PyQt4.QtCore import QObject, QAbstractTableModel, Qt, QModelIndex, pyqtSignal
>>>>>>> c18eed88
from labelListModel import *
import logging
from PyQt4.uic.Compiler.qtproxies import QtGui
from PyQt4 import uic
import os
logger = logging.getLogger(__name__)

#===============================================================================
# Implements the functionality for the dynamic boxes of the counting applet
# This model is fully compatible with the labelListView
#===============================================================================


class BoxLabel(QObject):
    changed      = pyqtSignal()
    colorChanged = pyqtSignal(QColor)
    pmapColorChanged = pyqtSignal(QColor)
    nameChanged  = pyqtSignal(object)
    densityChanged = pyqtSignal(object)
    isFixedChanged = pyqtSignal(bool)
    
    def __init__(self, name, color, density=0.0, parent = None, pmapColor=None):
        QObject.__init__(self, parent)
        self._name       = name
        self._density    = density
        self._brushColor = color
        if pmapColor is None:
            self._pmapColor = color
        else:
            self._pmapColor = pmapColor
            
        self._fixvalue=self._density # a fixed box should have this set to a particular value
        self._isFixed=False
        
        self.densityChanged.connect(self._update_fixvalue_display)
    
    def _update_fixvalue_display(self):
        print "IS CFIXED",self._isFixed
        if not self._isFixed:
            self.fixvalue=self.density
            self.changed.emit()
    
    def brushColor(self):
        return self._brushColor

    def setBrushColor(self, c):
        if self._brushColor != c:
            logger.debug("BoxLabel '{}' has new brush color {}".format(
                self._brushColor, c))
            self._brushColor = c
            self.colorChanged.emit(c)

    def pmapColor(self):
        return self._pmapColor

    def setPmapColor(self, c):
        if self._pmapColor != c:
            logger.debug("BoxLabel '{}' has new pmapColor {}".format(
                self._pmapColor, c))
            self._pmapColor = c
            self.pmapColorChanged.emit(c)

    @property
    def name(self):
        return self._name
    

    @name.setter
    def name(self, n):
        if self._name != n:
            logger.debug("BoxLabel '{}' has new name '{}'".format(
                self._name, n))
            self._name = n
            self.nameChanged.emit(n)

    @property
    def density(self):
        return self._density
    @density.setter
    def density(self, n):
        if self._density != n:
            logger.debug("BoxLabel '{}' has new density '{}'".format(
                self._density, n))
            self._density = n
            self.densityChanged.emit(n)
            self.changed.emit()
   
    @property
    def fixvalue(self):
        return self._fixvalue
    @fixvalue.setter
    def fixvalue(self, n):
#         if self._density != n:
#             logger.debug("BoxLabel '{}' has new density '{}'".format(
#                 self._density, n))
            self._fixvalue = n
            self.changed.emit()
            
    @property
    def isFixed(self):
        return self._isFixed
    @isFixed.setter
    def isFixed(self, bool):
#         if self._density != n:
#             logger.debug("BoxLabel '{}' has new density '{}'".format(
#                 self._density, n))
            self._isFixed = bool
            self.isFixedChanged.emit(self._isFixed)
            self.changed.emit()
    def __repr__(self):
        return "<BoxLabel name={}, color={}>".format(
            self.name, self._brushColor)




_NPIXELS = 26
_XSTART = 8


class BoxListModel(LabelListModel):
    boxRemoved = pyqtSignal(int)
    
    class ColumnID():
        Color  = 0
        Name   = 1
        Text   = 2
        Fix    = 3
        Delete = 4
        
        ncols=5
        
    
    def __init__(self, labels=None, parent=None):
        LabelListModel.__init__(self,labels,parent)
        
    def flags(self, index):
        if  index.column() == self.ColumnID.Color:
            return Qt.ItemIsEnabled | Qt.ItemIsSelectable
        elif  index.column() == self.ColumnID.Name:
            return Qt.ItemIsEnabled | Qt.ItemIsSelectable
#         elif index.column() == self.ColumnID.Fix:
#             return Qt.ItemIsEnabled | Qt.ItemIsSelectable
        elif index.column() == self.ColumnID.Text:
            return Qt.ItemIsEnabled | Qt.ItemIsSelectable
        
        elif  index.column() == self.ColumnID.Fix:
            return Qt.ItemIsEnabled | Qt.ItemIsSelectable | Qt.ItemIsEditable
#           
        elif  index.column() == self.ColumnID.Delete:
            if self._allowRemove:
                return Qt.ItemIsEnabled | Qt.ItemIsSelectable
            else:
                return Qt.NoItemFlags
    
    def select(self, row):
        LabelListModel.select(self, row)
    
    def columnCount(self,parent):
        return self.ColumnID.ncols
    
    def removeRow(self, position, parent=QModelIndex()):
        self.boxRemoved.emit(position)
        return LabelListModel.removeRow(self, position, parent=parent)
    
    def data(self, index, role):
        if role == Qt.DisplayRole and index.column() == self.ColumnID.Text:
            row = index.row()
            value = self._labels[row]
            return value.density
        
        if role == Qt.DisplayRole and index.column() == self.ColumnID.Fix:
            row = index.row()
            value = self._labels[row]
            return value.fixvalue
        
        
        return LabelListModel.data(self, index, role)
    
    def setData(self, index, value, role=Qt.EditRole):
        
<<<<<<< HEAD
        if index.column()==self.ColumnID.Text:
            row=index.row()
            self._labels[row].density=QString("%.1f"%value)
            self.dataChanged.emit(index,index)
        
        if index.column()==self.ColumnID.Fix:
            print "fixing"
            self._labels[index.row()].isFixed=True
            value=float(value.toString())
            row=index.row()
            self._labels[row].fixvalue=QString("%.1f"%value)
            self.dataChanged.emit(index,index)
        
        
=======
#         if index.colum()==self.CoulmunID.Text:
#             row=index.row()
#             self._labels[row].density=QString("%.1f"%value)
#             self.dataChanged.emit(index,index)
>>>>>>> c18eed88
            
        
        return LabelListModel.setData(self, index, value, role=role)    
#     def selectedRow(self):
#         return LabelListModel.selectedRow(self)

    

class BoxDialog(QDialog):
    #FIXME:
    #This is an hack to the functionality of the old ColorDialog
    
    def __init__(self, parent=None):
        QDialog.__init__(self, parent)
        self._brushColor = None
        self._pmapColor  = None
        self.ui = uic.loadUi(os.path.join(os.path.split(__file__)[0],
                                          'box_dialog.ui'),
                             self)
        self.ui.brushColorButton.clicked.connect(self.onBrushColor)

    def setBrushColor(self, c):
        self._brushColor = c
        self.ui.brushColorButton.setStyleSheet("background-color: {}".format(c.name()))

    def onBrushColor(self):
        color=QColorDialog().getColor()
        self.setBrushColor(color)
        self.setPmapColor(color)
        
    def brushColor(self):
        return self._brushColor

    def setPmapColor(self, c):
        self._pmapColor = c
        #self.ui.pmapColorButton.setStyleSheet("background-color: {}".format(c.name()))

    def pmapColor(self):
        return self._pmapColor
    

if __name__=="__main__":
    from labelListView import *
    import numpy
    import sys
    from PyQt4.QtGui import QApplication

    app = QApplication(sys.argv)

    red   = QColor(255,0,0)
    green = QColor(0,255,0)
    blue  = QColor(0,0,255)
    #model = LabelListModel([Label("Label 1", red),
    #                        Label("Label 2", green),
    #                        Label("Label 3", blue)])
    model = BoxListModel()

    l = QVBoxLayout()
    w = QWidget(None)
    w.setLayout(l)
    addButton = QPushButton("Add random label")
    l.addWidget(addButton)


    
    def addRandomLabel():
        import numpy as np
        dens=QString("%.1f"%np.random.rand())
        ll= BoxLabel("BoxLabel {}".format(model.rowCount() + 1),
                              QColor(numpy.random.randint(0, 255),
                                     numpy.random.randint(0, 255),
                                     numpy.random.randint(0, 255)),
                     dens
                     )
        model.insertRow(model.rowCount(),ll)
        
        print "added ",ll
        return ll
    addButton.clicked.connect(addRandomLabel)
    
    ll=addRandomLabel()
    ll=addRandomLabel()
    ll=addRandomLabel()
    
    
    w.show()
    w.raise_()

    tableView = LabelListView()
    tableView._colorDialog=BoxDialog()
    l.addWidget(tableView)
    tableView.setModel(model)
    
    tableView2 = LabelListView()

    tableView2.setModel(model)
    tableView2._table.setShowGrid(True)
    l.addWidget(tableView2)

    ll.density=125
    sys.exit(app.exec_())<|MERGE_RESOLUTION|>--- conflicted
+++ resolved
@@ -1,10 +1,5 @@
-<<<<<<< HEAD
-from PyQt4.QtGui import QColor, QPixmap, QIcon, QItemSelectionModel, QPainter, QPen, QImage
+from PyQt4.QtGui import QColor, QPixmap, QIcon, QItemSelectionModel, QPainter, QPen, QImage, QDialog,QColorDialog
 from PyQt4.QtCore import QObject, QAbstractTableModel, Qt, QModelIndex, pyqtSignal,QString
-=======
-from PyQt4.QtGui import QColor, QPixmap, QIcon, QItemSelectionModel, QPainter, QPen, QImage, QDialog,QColorDialog
-from PyQt4.QtCore import QObject, QAbstractTableModel, Qt, QModelIndex, pyqtSignal
->>>>>>> c18eed88
 from labelListModel import *
 import logging
 from PyQt4.uic.Compiler.qtproxies import QtGui
@@ -186,11 +181,10 @@
     
     def setData(self, index, value, role=Qt.EditRole):
         
-<<<<<<< HEAD
-        if index.column()==self.ColumnID.Text:
-            row=index.row()
-            self._labels[row].density=QString("%.1f"%value)
-            self.dataChanged.emit(index,index)
+#         if index.colum()==self.CoulmunID.Text:
+#             row=index.row()
+#             self._labels[row].density=QString("%.1f"%value)
+#             self.dataChanged.emit(index,index)
         
         if index.column()==self.ColumnID.Fix:
             print "fixing"
@@ -201,12 +195,6 @@
             self.dataChanged.emit(index,index)
         
         
-=======
-#         if index.colum()==self.CoulmunID.Text:
-#             row=index.row()
-#             self._labels[row].density=QString("%.1f"%value)
-#             self.dataChanged.emit(index,index)
->>>>>>> c18eed88
             
         
         return LabelListModel.setData(self, index, value, role=role)    
