//#include <Python.h>
#include <iostream>
#include <boost/python.hpp>
#include <set>

#include <vigra/numpy_array.hxx>
#include <vigra/numpy_array_converters.hxx>
#include <vigra/multi_convolution.hxx>
#include <vigra/functorexpression.hxx>

//#include "starContext.hxx"
#include "starContextMulti.hxx"
#include "integralImage.hxx"
#include "histogram.hxx"

namespace python = boost::python;

//namespace vigra
//{
template <class IND, class T>
NumpyAnyArray pythonStarContext2Dmulti(NumpyArray<1, Singleband<IND> > radii,
                                       NumpyArray<3, Multiband<T> > predictions,
                                       NumpyArray<3, Multiband<T> > res = python::object())
{
	{ PyAllowThreads _pythread;
    starContext2Dmulti(radii, predictions, res);
    std::cout<<"back at glue function"<<std::endl;
	}
    return res;
}

template <class IND, class T>
NumpyAnyArray pythonAvContext2Dmulti(NumpyArray<1, Singleband<IND> > sizes,
                                     NumpyArray<3, Multiband<T> > predictions,
                                     NumpyArray<3, Multiband<T> > res)
{
	{ PyAllowThreads _pythread;
    avContext2Dmulti(sizes, predictions, res);
    std::cout<<"back at glue function"<<std::endl;
	}
    return res;
}

template <class IND, class T>
void pythonVarContext2Dmulti(NumpyArray<1, Singleband<IND> > sizes,
                             NumpyArray<3, Multiband<T> > predictions,
                             NumpyArray<3, Multiband<T> > res)
{
    varContext2Dmulti(sizes, predictions, res);
    std::cout<<"back at glue function"<<std::endl;
}
    
template <class T>
NumpyAnyArray pythonIntegralImage(NumpyArray<3, Multiband<T> > image,
                                  NumpyArray<3, Multiband<T> > res)
{
	{ PyAllowThreads _pythread;
    integralImage(image, res);
    std::cout<<"back at glue function"<<std::endl;
	}
    return res;
}

<<<<<<< HEAD
template <class T>
NumpyAnyArray pythonIntegralImage2(NumpyArray<3, Multiband<T> > image,
                                  NumpyArray<3, Multiband<T> > res)
{
    integralImage2(image, res);
    std::cout<<"back at glue function"<<std::endl;
    return res;
}

=======

template <class T1, class T2>
NumpyAnyArray
pythonHistogram2D(NumpyArray<3, Multiband<T1> > predictions,
				  int nbins=4,
                  NumpyArray<3, Multiband<T2> > res=python::object())
{
	{ PyAllowThreads _pythread;


	int h=predictions.shape(0);
	int w=predictions.shape(1);
	int c=predictions.shape(2);

	vigra_precondition(c>=2,"right now is better");

	MultiArrayShape<3>::type sh(h,w,c);
    res.reshapeIfEmpty(sh);

    histogram2D(predictions,nbins,res);

	}
    return res;


}


>>>>>>> 6a1691f0
void defineContext() {
    using namespace python;
                                                                        
    def("starContext2Dmulti", registerConverters(&pythonStarContext2Dmulti<unsigned int, float>), (arg("radii"), arg("predictions"),
                                                                                         arg("out")=python::object()));
    def("starContext2Dmulti", registerConverters(&pythonStarContext2Dmulti<int, float>), (arg("radii"), arg("predictions"),
                                                                                         arg("out")=python::object()));                                                                                         
    def("avContext2Dmulti", registerConverters(&pythonAvContext2Dmulti<int, float>), (arg("sizes"), arg("predictions"),
                                                                                      arg("out")=python::object()));
    def("avContext2Dmulti", registerConverters(&pythonAvContext2Dmulti<unsigned int, float>), (arg("sizes"), arg("predictions"),
                                                                                      arg("out")=python::object())); 
    def("varContext2Dmulti", registerConverters(&pythonVarContext2Dmulti<int, float>), (arg("sizes"), arg("predictions"),
                                                                                      arg("out")=python::object()));
    def("varContext2Dmulti", registerConverters(&pythonVarContext2Dmulti<unsigned int, float>), (arg("sizes"), arg("predictions"),
                                                                                      arg("out")=python::object()));                                                                                   
                                                                                      
    //we define for floats because we want to use it on probability maps                                                                                  
    def("integralImage", registerConverters(&pythonIntegralImage<float>), (arg("image"), arg("out")=python::object()));
<<<<<<< HEAD
    def("integralImage2", registerConverters(&pythonIntegralImage2<float>), (arg("image"), arg("out")=python::object()));
=======

    // Start histogram
    def("histogram2D",registerConverters(&pythonHistogram2D<float, float>) , (arg("predictions"), arg("nbin")=4,
																				arg("out")=python::object()));

>>>>>>> 6a1691f0
}
//} //namespace vigra

using namespace vigra;
using namespace boost::python;

BOOST_PYTHON_MODULE_INIT(context)
{
    import_vigranumpy();
    defineContext();
}<|MERGE_RESOLUTION|>--- conflicted
+++ resolved
@@ -61,17 +61,6 @@
     return res;
 }
 
-<<<<<<< HEAD
-template <class T>
-NumpyAnyArray pythonIntegralImage2(NumpyArray<3, Multiband<T> > image,
-                                  NumpyArray<3, Multiband<T> > res)
-{
-    integralImage2(image, res);
-    std::cout<<"back at glue function"<<std::endl;
-    return res;
-}
-
-=======
 
 template <class T1, class T2>
 NumpyAnyArray
@@ -99,8 +88,15 @@
 
 }
 
+template <class T>
+NumpyAnyArray pythonIntegralImage2(NumpyArray<3, Multiband<T> > image,
+                                  NumpyArray<3, Multiband<T> > res)
+{
+    integralImage2(image, res);
+    std::cout<<"back at glue function"<<std::endl;
+    return res;
+}
 
->>>>>>> 6a1691f0
 void defineContext() {
     using namespace python;
                                                                         
@@ -119,15 +115,11 @@
                                                                                       
     //we define for floats because we want to use it on probability maps                                                                                  
     def("integralImage", registerConverters(&pythonIntegralImage<float>), (arg("image"), arg("out")=python::object()));
-<<<<<<< HEAD
     def("integralImage2", registerConverters(&pythonIntegralImage2<float>), (arg("image"), arg("out")=python::object()));
-=======
-
     // Start histogram
     def("histogram2D",registerConverters(&pythonHistogram2D<float, float>) , (arg("predictions"), arg("nbin")=4,
 																				arg("out")=python::object()));
 
->>>>>>> 6a1691f0
 }
 //} //namespace vigra
 
